[package]
edition = "2021"
name = "baml-runtime"
version.workspace = true
authors.workspace = true
description.workspace = true

license-file.workspace = true

[dependencies]
anyhow.workspace = true
base64.workspace = true
bytes.workspace = true
cfg-if.workspace = true
clap = { version = "4.4.6", features = ["cargo", "derive"] }
colored = "2.1.0"
dashmap.workspace = true
dunce = "1.0.4"
either.workspace = true
env_logger.workspace = true
eventsource-stream = "0.2.3"
futures.workspace = true
http-body.workspace = true
indexmap.workspace = true
# instant = "0.1"  # do not use this or wasm-timer - use web-time instead
json_comments = "0.2.2"
jsonish = { path = "../baml-lib/jsonish" }
internal-baml-codegen.workspace = true
baml-types = { path = "../baml-lib/baml-types" }
internal-baml-core = { path = "../baml-lib/baml-core" }
internal-baml-jinja = { path = "../baml-lib/jinja" }
# internal-baml-client-llm = { path = "../baml-lib/client-llm" }
log.workspace = true
pin-project-lite.workspace = true
reqwest-eventsource = "0.6.0"
serde.workspace = true
serde_json.workspace = true
strsim = "0.11.1"
strum.workspace = true
strum_macros.workspace = true
tokio = { version = "1", default-features = false, features = [
  "macros",
  "time",
] }
uuid = { version = "1.8.0", features = ["v4", "serde"] }
web-time.workspace = true
static_assertions.workspace = true
mime_guess = "2.0.4"
mime = "0.3.17"

# For tracing
envy = "0.4.2"
chrono = "0.4.38"
stream-cancel = "0.8.2"
async-std = "1.12.0"
fastrand = "2.1.0"
test-log = "0.2.16"
include_dir = "0.7.3"
infer = "0.16.0"
url = "2.5.2"
shell-escape = "0.1.5"
aws-sigv4 = "1.2.2"
aws-credential-types = "1.2.0"
aws-smithy-async = "1.2.1"
aws-smithy-runtime-api = "1.7.0"
aws-smithy-types = "1.2.0"
aws-smithy-runtime = "1.6.0"
enum_dispatch = "0.3.13"
ambassador = "0.4.0"
aws-smithy-json = "0.60.7"
<<<<<<< HEAD
wasm-bindgen = "^0.2.74"
js-sys = "0.3.69"
=======
jsonwebtoken = "9.3.0"

>>>>>>> d98ee81a

[target.'cfg(target_arch = "wasm32")'.dependencies]
aws-config = { version = "1.5.3", default-features = false, features = [] }
aws-sdk-bedrockruntime = { version = "1.37.0", default-features = false, features = [
] }
colored = { version = "2.1.0", default-features = false, features = [
  "no-color",
] }
futures-timer = { version = "3.0.3", features = ["wasm-bindgen"] }
js-sys = "0.3.69"
reqwest = { version = "0.12.5", features = ["stream", "json"] }
# 
send_wrapper = { version = "0.6.0", features = ["futures"] }
serde-wasm-bindgen = "0.6.5"
uuid = { version = "1.8.0", features = ["v4", "serde", "js"] }
wasm-bindgen = { version = "^0.2.74", features = ["serde-serialize"] }
wasm-bindgen-futures = "0.4"
web-sys = { version = "0.3.69", features = [
  "Headers",
  "Request",
  "RequestInit",
  "Response",
  "RequestMode",
  "Window",
] }
ring = { version = "0.17.4", features = ["std", "wasm32_unknown_unknown_js"] }

[target.'cfg(not(target_arch = "wasm32"))'.dependencies]
aws-config = "1.5.3"
aws-sdk-bedrockruntime = "1.37.0"
hostname = "0.3.1"
tokio = { version = "1", features = ["full"] }
reqwest = { version = "0.12.5", features = [
  "json",
  "native-tls-vendored",
  "stream",
] }
walkdir = "2.5.0"

[features]
defaults = []
internal = []

[dev-dependencies]
console_log = { version = "1" }
dissimilar = "1.0.4"
expect-test = "1.1.0"
indoc.workspace = true
either = "1.8.1"
wasm-bindgen-test = "0.3.42"
walkdir = "2.5.0"
wasm-logger = "0.2.0"<|MERGE_RESOLUTION|>--- conflicted
+++ resolved
@@ -68,13 +68,10 @@
 enum_dispatch = "0.3.13"
 ambassador = "0.4.0"
 aws-smithy-json = "0.60.7"
-<<<<<<< HEAD
 wasm-bindgen = "^0.2.74"
 js-sys = "0.3.69"
-=======
 jsonwebtoken = "9.3.0"
 
->>>>>>> d98ee81a
 
 [target.'cfg(target_arch = "wasm32")'.dependencies]
 aws-config = { version = "1.5.3", default-features = false, features = [] }
