--- conflicted
+++ resolved
@@ -5,17 +5,9 @@
 
 use std::collections::HashMap;
 
-<<<<<<< HEAD
-pub struct PostRequestProperties {
-=======
-pub use azure::resolve_properties as resolve_azure_properties;
-pub use ollama::resolve_properties as resolve_ollama_properties;
-pub use openai::resolve_properties as resolve_openai_properties;
-
 use crate::internal::llm_client::AllowedMetadata;
 
-pub struct PostRequestProperities {
->>>>>>> d57a7018
+pub struct PostRequestProperties {
     pub default_role: String,
     pub base_url: String,
     pub api_key: Option<String>,
