<<<<<<< HEAD
=======
use baml_types::{BamlMediaType, TypeValue};

>>>>>>> fcd189ed
use super::{Span, WithName, WithSpan};
use std::fmt::Display;

/// An identifier the refers to a field or type in a different location.
#[derive(Debug, Clone, PartialEq)]
pub struct RefIdentifier {
    pub path: Vec<String>,
    /// The identifier contents.
    pub name: String,
    pub full_name: String,
}

#[derive(Debug, Clone, PartialEq)]
pub enum Identifier {
    /// Starts with env.*
    ENV(String, Span),
    /// The path to a Local Identifer + the local identifer. Separated by '.'
    Ref(RefIdentifier, Span),
    /// A string without spaces or '.' Always starts with a letter. May contain numbers
    Local(String, Span),
    /// A string without spaces, but contains '-'
    String(String, Span),
    /// Something that cannot be used for anything.
    Invalid(String, Span),
}

impl Identifier {
    pub fn to_string(&self) -> String {
        match self {
            Identifier::ENV(s, _) => format!("env.{}", s),
            Identifier::Ref(ref_identifier, _) => ref_identifier.full_name.clone(),
            Identifier::Local(s, _) => s.clone(),
            Identifier::String(s, _) => s.clone(),
            Identifier::Invalid(s, _) => s.clone(),
        }
    }
    pub fn is_valid_type(&self) -> bool {
        match self {
            Identifier::ENV(_, _) => false,
            Identifier::Ref(_, _) => true,
            Identifier::Local(_, _) => true,
            Identifier::String(_, _) => false,
            Identifier::Invalid(_, _) => false,
        }
    }

    pub fn is_valid_type_name(&self) -> bool {
        match self {
            Identifier::ENV(_, _) => false,
            Identifier::Ref(_, _) => true,
            Identifier::Local(_, _) => true,

            Identifier::String(_, _) => false,
            Identifier::Invalid(_, _) => false,
        }
    }

    pub fn is_valid_value(&self) -> bool {
        match self {
            Identifier::ENV(_, _) => true,
            Identifier::Local(_, _) => true,
            Identifier::String(_, _) => true,
            Identifier::Ref(_, _) => false,

            Identifier::Invalid(_, _) => false,
        }
    }
}

impl WithSpan for Identifier {
    fn span(&self) -> &Span {
        match self {
            Identifier::ENV(_, span) => span,
            Identifier::Ref(_, span) => span,
            Identifier::Local(_, span) => span,

            Identifier::String(_, span) => span,
            Identifier::Invalid(_, span) => span,
        }
    }
}

impl WithName for Identifier {
    fn name(&self) -> &str {
        match self {
            Identifier::Ref(ref_identifier, _) => &ref_identifier.full_name,
            Identifier::Local(name, _) => name,
<<<<<<< HEAD

=======
            Identifier::Primitive(t, _) => match t {
                TypeValue::String => "string",
                TypeValue::Int => "int",
                TypeValue::Float => "float",
                TypeValue::Bool => "bool",
                TypeValue::Null => "null",
                TypeValue::Media(BamlMediaType::Image) => "image",
                TypeValue::Media(BamlMediaType::Audio) => "audio",
            },
>>>>>>> fcd189ed
            Identifier::String(s, _) => s,
            Identifier::ENV(name, _) => name,
            Identifier::Invalid(name, _) => name,
        }
    }
}

impl From<(&str, Span)> for Identifier {
    fn from((s, span): (&str, Span)) -> Self {
        match s {
            s if s.starts_with("env.") => Identifier::ENV(s[4..].to_string(), span),
            s if s.contains('.') => Identifier::Ref(
                RefIdentifier {
                    path: s.split('.').map(|s| s.to_string()).collect::<Vec<_>>()
                        [..s.split('.').count() - 1]
                        .to_vec(),
                    name: s.split('.').last().unwrap().to_string(),
                    full_name: s.to_string(),
                },
                span,
            ),
<<<<<<< HEAD

=======
            "string" => Identifier::Primitive(TypeValue::String, span),
            "int" => Identifier::Primitive(TypeValue::Int, span),
            "float" => Identifier::Primitive(TypeValue::Float, span),
            "bool" => Identifier::Primitive(TypeValue::Bool, span),
            "null" => Identifier::Primitive(TypeValue::Null, span),
            "image" => Identifier::Primitive(TypeValue::Media(BamlMediaType::Image), span),
            "audio" => Identifier::Primitive(TypeValue::Media(BamlMediaType::Audio), span),
>>>>>>> fcd189ed
            "env" => Identifier::Invalid("env".into(), span),
            other if other.contains('-') => Identifier::String(other.to_string(), span),
            other => Identifier::Local(other.to_string(), span),
        }
    }
}

impl Display for Identifier {
    fn fmt(&self, f: &mut std::fmt::Formatter<'_>) -> std::fmt::Result {
        write!(f, "{}", self.to_string())
    }
}<|MERGE_RESOLUTION|>--- conflicted
+++ resolved
@@ -1,8 +1,5 @@
-<<<<<<< HEAD
-=======
 use baml_types::{BamlMediaType, TypeValue};
 
->>>>>>> fcd189ed
 use super::{Span, WithName, WithSpan};
 use std::fmt::Display;
 
@@ -90,19 +87,6 @@
         match self {
             Identifier::Ref(ref_identifier, _) => &ref_identifier.full_name,
             Identifier::Local(name, _) => name,
-<<<<<<< HEAD
-
-=======
-            Identifier::Primitive(t, _) => match t {
-                TypeValue::String => "string",
-                TypeValue::Int => "int",
-                TypeValue::Float => "float",
-                TypeValue::Bool => "bool",
-                TypeValue::Null => "null",
-                TypeValue::Media(BamlMediaType::Image) => "image",
-                TypeValue::Media(BamlMediaType::Audio) => "audio",
-            },
->>>>>>> fcd189ed
             Identifier::String(s, _) => s,
             Identifier::ENV(name, _) => name,
             Identifier::Invalid(name, _) => name,
@@ -124,17 +108,6 @@
                 },
                 span,
             ),
-<<<<<<< HEAD
-
-=======
-            "string" => Identifier::Primitive(TypeValue::String, span),
-            "int" => Identifier::Primitive(TypeValue::Int, span),
-            "float" => Identifier::Primitive(TypeValue::Float, span),
-            "bool" => Identifier::Primitive(TypeValue::Bool, span),
-            "null" => Identifier::Primitive(TypeValue::Null, span),
-            "image" => Identifier::Primitive(TypeValue::Media(BamlMediaType::Image), span),
-            "audio" => Identifier::Primitive(TypeValue::Media(BamlMediaType::Audio), span),
->>>>>>> fcd189ed
             "env" => Identifier::Invalid("env".into(), span),
             other if other.contains('-') => Identifier::String(other.to_string(), span),
             other => Identifier::Local(other.to_string(), span),
