--- conflicted
+++ resolved
@@ -4,18 +4,10 @@
 use baml_types::FieldType;
 use either::Either;
 use indexmap::IndexMap;
-<<<<<<< HEAD
 use internal_baml_parser_database::{
     walkers::{
-        self, ClassWalker, ClientWalker, ConfigurationWalker, EnumValueWalker, EnumWalker,
-        FieldWalker, FunctionWalker, TemplateStringWalker, VariantWalker,
-=======
-
-use internal_baml_parser_database::{
-    walkers::{
-        ClassWalker, ClientWalker, ConfigurationWalker, EnumValueWalker, EnumWalker, FieldWalker,
-        FunctionWalker, TemplateStringWalker,
->>>>>>> d57a7018
+        ClassWalker, ClientSpec as AstClientSpec, ClientWalker, ConfigurationWalker,
+        EnumValueWalker, EnumWalker, FieldWalker, FunctionWalker, TemplateStringWalker,
     },
     ParserDatabase, PromptAst, RetryPolicyStrategy, ToStringAttributes,
 };
@@ -709,6 +701,13 @@
 }
 
 impl ClientSpec {
+    pub fn as_str(&self) -> &str {
+        match self {
+            ClientSpec::Named(n) => n,
+            ClientSpec::Shorthand(n) => n,
+        }
+    }
+
     pub fn new_from_id(arg: String) -> Self {
         if arg.contains("/") {
             ClientSpec::Shorthand(arg)
@@ -718,21 +717,18 @@
     }
 }
 
-impl From<walkers::ClientSpec> for ClientSpec {
-    fn from(spec: walkers::ClientSpec) -> Self {
+impl From<AstClientSpec> for ClientSpec {
+    fn from(spec: AstClientSpec) -> Self {
         match spec {
-            walkers::ClientSpec::Named(n) => ClientSpec::Named(n.to_string()),
-            walkers::ClientSpec::Shorthand(n) => ClientSpec::Shorthand(n.to_string()),
+            AstClientSpec::Named(n) => ClientSpec::Named(n.to_string()),
+            AstClientSpec::Shorthand(n) => ClientSpec::Shorthand(n.to_string()),
         }
     }
 }
 
 impl std::fmt::Display for ClientSpec {
     fn fmt(&self, f: &mut std::fmt::Formatter<'_>) -> std::fmt::Result {
-        match self {
-            ClientSpec::Named(n) => write!(f, "{}", n),
-            ClientSpec::Shorthand(n) => write!(f, "{}", n),
-        }
+        write!(f, "{}", self.as_str())
     }
 }
 
@@ -812,8 +808,10 @@
                 name: "default_config".to_string(),
                 prompt_template: self.jinja_prompt().to_string(),
                 prompt_span: self.ast_function().span().clone(),
-                // TODO: actually return a compiler diagnostic
-                client: self.client_spec().context("client is not valid")?.into(),
+                client: match self.client_spec() {
+                    Ok(spec) => ClientSpec::from(spec),
+                    Err(e) => anyhow::bail!("{}", e.message()),
+                },
             }],
             default_config: "default_config".to_string(),
             tests: self
