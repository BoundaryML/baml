use std::collections::HashSet;

use anyhow::{anyhow, Context, Result};
use baml_types::FieldType;
use either::Either;
use indexmap::IndexMap;
<<<<<<< HEAD

=======
use internal_baml_diagnostics::Span;
>>>>>>> e60e7fec
use internal_baml_parser_database::{
    walkers::{
        ClassWalker, ClientWalker, ConfigurationWalker, EnumValueWalker, EnumWalker, FieldWalker,
        FunctionWalker, TemplateStringWalker,
    },
    ParserDatabase, PromptAst, RetryPolicyStrategy, ToStringAttributes,
};
use internal_baml_schema_ast::ast::SubType;

use internal_baml_schema_ast::ast::{self, FieldArity, WithName, WithSpan};
use serde::Serialize;

use crate::Configuration;

/// This class represents the intermediate representation of the BAML AST.
/// It is a representation of the BAML AST that is easier to work with than the
/// raw BAML AST, and should include all information necessary to generate
/// code in any target language.
#[derive(serde::Serialize, Debug)]
pub struct IntermediateRepr {
    enums: Vec<Node<Enum>>,
    classes: Vec<Node<Class>>,
    functions: Vec<Node<Function>>,
    clients: Vec<Node<Client>>,
    retry_policies: Vec<Node<RetryPolicy>>,
    template_strings: Vec<Node<TemplateString>>,

    #[serde(skip)]
    configuration: Configuration,
}

/// A generic walker. Only walkers instantiated with a concrete ID type (`I`) are useful.
#[derive(Clone, Copy)]
pub struct Walker<'db, I> {
    /// The parser database being traversed.
    pub db: &'db IntermediateRepr,
    /// The identifier of the focused element.
    pub item: I,
}

impl IntermediateRepr {
    pub fn create_empty() -> IntermediateRepr {
        IntermediateRepr {
            enums: vec![],
            classes: vec![],
            functions: vec![],
            clients: vec![],
            retry_policies: vec![],
            template_strings: vec![],
            configuration: Configuration::new(),
        }
    }

    pub fn configuration(&self) -> &Configuration {
        &self.configuration
    }

    pub fn required_env_vars(&self) -> HashSet<&str> {
        // TODO: We should likely check the full IR.

        self.clients
            .iter()
            .flat_map(|c| c.elem.options.iter())
            .flat_map(|(_, expr)| expr.required_env_vars())
            .collect::<HashSet<&str>>()
    }

    pub fn walk_enums<'a>(&'a self) -> impl ExactSizeIterator<Item = Walker<'a, &'a Node<Enum>>> {
        self.enums.iter().map(|e| Walker { db: self, item: e })
    }

    pub fn walk_classes<'a>(
        &'a self,
    ) -> impl ExactSizeIterator<Item = Walker<'a, &'a Node<Class>>> {
        self.classes.iter().map(|e| Walker { db: self, item: e })
    }

    pub fn function_names(&self) -> impl ExactSizeIterator<Item = &str> {
        self.functions.iter().map(|f| f.elem.name())
    }

    pub fn walk_functions<'a>(
        &'a self,
    ) -> impl ExactSizeIterator<Item = Walker<'a, &'a Node<Function>>> {
        self.functions.iter().map(|e| Walker { db: self, item: e })
    }

    pub fn walk_tests<'a>(
        &'a self,
    ) -> impl Iterator<Item = Walker<'a, (&'a Node<Function>, &'a Node<TestCase>)>> {
        self.functions.iter().flat_map(move |f| {
            f.elem.tests().iter().map(move |t| Walker {
                db: self,
                item: (f, t),
            })
        })
    }

    pub fn walk_clients<'a>(
        &'a self,
    ) -> impl ExactSizeIterator<Item = Walker<'a, &'a Node<Client>>> {
        self.clients.iter().map(|e| Walker { db: self, item: e })
    }

    pub fn walk_template_strings<'a>(
        &'a self,
    ) -> impl ExactSizeIterator<Item = Walker<'a, &'a Node<TemplateString>>> {
        self.template_strings
            .iter()
            .map(|e| Walker { db: self, item: e })
    }

    #[allow(dead_code)]
    pub fn walk_retry_policies<'a>(
        &'a self,
    ) -> impl ExactSizeIterator<Item = Walker<'a, &'a Node<RetryPolicy>>> {
        self.retry_policies
            .iter()
            .map(|e| Walker { db: self, item: e })
    }

    pub fn from_parser_database(
        db: &ParserDatabase,
        configuration: Configuration,
    ) -> Result<IntermediateRepr> {
        let mut repr = IntermediateRepr {
            enums: db
                .walk_enums()
                .map(|e| e.node(db))
                .collect::<Result<Vec<_>>>()?,
            classes: db
                .walk_classes()
                .map(|e| e.node(db))
                .collect::<Result<Vec<_>>>()?,
            functions: db
                .walk_functions()
                .map(|e| e.node(db))
                .collect::<Result<Vec<_>>>()?,
            clients: db
                .walk_clients()
                .map(|e| e.node(db))
                .collect::<Result<Vec<_>>>()?,
            retry_policies: db
                .walk_retry_policies()
                .map(|e| WithRepr::<RetryPolicy>::node(&e, db))
                .collect::<Result<Vec<_>>>()?,
            template_strings: db
                .walk_templates()
                .map(|e| e.node(db))
                .collect::<Result<Vec<_>>>()?,
            configuration,
        };

        // Sort each item by name.
        repr.enums.sort_by(|a, b| a.elem.name.cmp(&b.elem.name));
        repr.classes.sort_by(|a, b| a.elem.name.cmp(&b.elem.name));
        repr.functions
            .sort_by(|a, b| a.elem.name().cmp(&b.elem.name()));
        repr.clients.sort_by(|a, b| a.elem.name.cmp(&b.elem.name));
        repr.retry_policies
            .sort_by(|a, b| a.elem.name.0.cmp(&b.elem.name.0));

        Ok(repr)
    }
}

// TODO:
//
//   [x] clients - need to finish expressions
//   [x] metadata per node (attributes, spans, etc)
//           block-level attributes on enums, classes
//           field-level attributes on enum values, class fields
//           overrides can only exist in impls
//   [x] FieldArity (optional / required) needs to be handled
//   [x] other types of identifiers?
//   [ ] `baml update` needs to update lockfile right now
//          but baml CLI is installed globally
//   [ ] baml configuration - retry policies, generator, etc
//          [x] retry policies
//   [x] rename lockfile/mod.rs to ir/mod.rs
//   [x] wire Result<> type through, need this to be more sane

#[derive(Debug, serde::Serialize)]
pub struct NodeAttributes {
    /// Map of attributes on the corresponding IR node.
    ///
    /// Some follow special conventions:
    ///
    ///   - @skip becomes ("skip", bool)
    ///   - @alias(...) becomes ("alias", ...)
    ///   - @get(python code) becomes ("get/python", python code)
    #[serde(with = "indexmap::map::serde_seq")]
    meta: IndexMap<String, Expression>,

    // Spans
    #[serde(skip)]
    pub span: Option<ast::Span>,
}

impl NodeAttributes {
    pub fn get(&self, key: &str) -> Option<&Expression> {
        self.meta.get(key)
    }
}

fn to_ir_attributes(
    db: &ParserDatabase,
    maybe_ast_attributes: Option<&ToStringAttributes>,
) -> IndexMap<String, Expression> {
    let mut attributes = IndexMap::new();

    if let Some(ast_attributes) = maybe_ast_attributes {
        match ast_attributes {
            ToStringAttributes::Static(s) => {
                if let Some(true) = s.dynamic_type() {
                    attributes.insert("dynamic_type".to_string(), Expression::Bool(true));
                }

                if let Some(skip) = s.skip() {
                    attributes.insert("skip".to_string(), Expression::Bool(*skip));
                }
                if let Some(v) = s.alias() {
                    attributes.insert("alias".to_string(), Expression::String(db[*v].to_string()));
                }
                for (&k, &v) in s.meta().into_iter() {
                    attributes.insert(db[k].to_string(), Expression::String(db[v].to_string()));
                }
            }
            ToStringAttributes::Dynamic(d) => {
                for (&lang, &lang_code) in d.code.iter() {
                    attributes.insert(
                        format!("get/{}", db[lang].to_string()),
                        Expression::String(db[lang_code].to_string()),
                    );
                }
            }
        }
    }

    attributes
}

/// Nodes allow attaching metadata to a given IR entity: attributes, source location, etc
#[derive(serde::Serialize, Debug)]
pub struct Node<T> {
    pub attributes: NodeAttributes,
    pub elem: T,
}

/// Implement this for every node in the IR AST, where T is the type of IR node
pub trait WithRepr<T> {
    /// Represents block or field attributes - @@ for enums and classes, @ for enum values and class fields
    fn attributes(&self, _: &ParserDatabase) -> NodeAttributes {
        NodeAttributes {
            meta: IndexMap::new(),
            span: None,
        }
    }

    fn repr(&self, db: &ParserDatabase) -> Result<T>;

    fn node(&self, db: &ParserDatabase) -> Result<Node<T>> {
        Ok(Node {
            elem: self.repr(db)?,
            attributes: self.attributes(db),
        })
    }
}

fn type_with_arity(t: FieldType, arity: &FieldArity) -> FieldType {
    match arity {
        FieldArity::Required => t,
        FieldArity::Optional => FieldType::Optional(Box::new(t)),
    }
}

impl WithRepr<FieldType> for ast::FieldType {
    fn repr(&self, db: &ParserDatabase) -> Result<FieldType> {
        Ok(match self {
            ast::FieldType::Primitive(_, typeval, ..) => {
                let repr = FieldType::Primitive(typeval.clone());

                repr
            }
            ast::FieldType::Symbol(arity, idn, ..) => type_with_arity(
                match db.find_type(idn) {
                    Some(Either::Left(class_walker)) => {
                        FieldType::Class(class_walker.name().to_string())
                    }
                    Some(Either::Right(enum_walker)) => {
                        FieldType::Enum(enum_walker.name().to_string())
                    }
                    None => return Err(anyhow!("Field type uses unresolvable local identifier")),
                },
                arity,
            ),
            ast::FieldType::List(ft, dims, ..) => {
                // NB: potential bug: this hands back a 1D list when dims == 0
                let mut repr = FieldType::List(Box::new(ft.repr(db)?));

                for _ in 1u32..*dims {
                    repr = FieldType::List(Box::new(repr));
                }

                repr
            }
            ast::FieldType::Map(kv, ..) => {
                // NB: we can't just unpack (*kv) into k, v because that would require a move/copy
                FieldType::Map(Box::new((*kv).0.repr(db)?), Box::new((*kv).1.repr(db)?))
            }
            ast::FieldType::Union(arity, t, ..) => {
                // NB: preempt union flattening by mixing arity into union types
                let mut types = t.iter().map(|ft| ft.repr(db)).collect::<Result<Vec<_>>>()?;

                if arity.is_optional() {
                    types.push(FieldType::Primitive(baml_types::TypeValue::Null));
                }

                FieldType::Union(types)
            }
            ast::FieldType::Tuple(arity, t, ..) => type_with_arity(
                FieldType::Tuple(t.iter().map(|ft| ft.repr(db)).collect::<Result<Vec<_>>>()?),
                arity,
            ),
        })
    }
}

#[derive(serde::Serialize, Debug)]
pub enum Identifier {
    /// Starts with env.*
    ENV(String),
    /// The path to a Local Identifer + the local identifer. Separated by '.'
    #[allow(dead_code)]
    Ref(Vec<String>),
    /// A string without spaces or '.' Always starts with a letter. May contain numbers
    Local(String),
    /// Special types (always lowercase).
    Primitive(baml_types::TypeValue),
}

impl Identifier {
    pub fn name(&self) -> String {
        match self {
            Identifier::ENV(k) => k.clone(),
            Identifier::Ref(r) => r.join("."),
            Identifier::Local(l) => l.clone(),
            Identifier::Primitive(p) => p.to_string(),
        }
    }
}

#[derive(serde::Serialize, Debug)]
pub enum Expression {
    Identifier(Identifier),
    Bool(bool),
    Numeric(String),
    String(String),
    RawString(String),
    List(Vec<Expression>),
    Map(Vec<(Expression, Expression)>),
}

impl Expression {
    pub fn required_env_vars(&self) -> Vec<&str> {
        match self {
            Expression::Identifier(Identifier::ENV(k)) => vec![k.as_str()],
            Expression::List(l) => l.iter().flat_map(Expression::required_env_vars).collect(),
            Expression::Map(m) => m
                .iter()
                .flat_map(|(k, v)| {
                    let mut keys = k.required_env_vars();
                    keys.extend(v.required_env_vars());
                    keys
                })
                .collect(),
            _ => vec![],
        }
    }
}

impl WithRepr<Expression> for ast::Expression {
    fn repr(&self, db: &ParserDatabase) -> Result<Expression> {
        Ok(match self {
            ast::Expression::BoolValue(val, _) => Expression::Bool(val.clone()),
            ast::Expression::NumericValue(val, _) => Expression::Numeric(val.clone()),
            ast::Expression::StringValue(val, _) => Expression::String(val.clone()),
            ast::Expression::RawStringValue(val) => Expression::RawString(val.value().to_string()),
            ast::Expression::Identifier(idn) => match idn {
                ast::Identifier::ENV(k, _) => {
                    Ok(Expression::Identifier(Identifier::ENV(k.clone())))
                }
                ast::Identifier::String(s, _) => Ok(Expression::String(s.clone())),
                ast::Identifier::Local(l, _) => {
                    Ok(Expression::Identifier(Identifier::Local(l.clone())))
                }
                ast::Identifier::Ref(r, _) => {
                    // NOTE(sam): this feels very very wrong, but per vbv, we don't really use refs
                    // right now, so this should be safe. this is done to ensure that
                    // "options { model gpt-3.5-turbo }" is represented correctly in the resulting IR,
                    // specifically that "gpt-3.5-turbo" is actually modelled as Expression::String
                    //
                    // this does not impact the handling of "options { api_key env.OPENAI_API_KEY }"
                    // because that's modelled as Identifier::ENV, not Identifier::Ref
                    Ok(Expression::String(r.full_name.clone()))
                }

                ast::Identifier::Invalid(_, _) => {
                    Err(anyhow!("Cannot represent an invalid parser-AST identifier"))
                }
            }?,
            ast::Expression::Array(arr, _) => {
                Expression::List(arr.iter().map(|e| e.repr(db)).collect::<Result<Vec<_>>>()?)
            }
            ast::Expression::Map(arr, _) => Expression::Map(
                arr.iter()
                    .map(|(k, v)| Ok((k.repr(db)?, v.repr(db)?)))
                    .collect::<Result<Vec<_>>>()?,
            ),
        })
    }
}

type TemplateStringId = String;

#[derive(serde::Serialize, Debug)]
pub struct TemplateString {
    pub name: TemplateStringId,
    pub params: Vec<Field>,
    pub content: String,
}

impl WithRepr<TemplateString> for TemplateStringWalker<'_> {
    fn attributes(&self, _: &ParserDatabase) -> NodeAttributes {
        NodeAttributes {
            meta: Default::default(),

            span: Some(self.span().clone()),
        }
    }

    fn repr(&self, _db: &ParserDatabase) -> Result<TemplateString> {
        Ok(TemplateString {
            name: self.name().to_string(),
            params: self.ast_node().input().map_or(vec![], |e| match e {
                ast::BlockArgs { args, .. } => args
                    .iter()
                    .filter_map(|(id, arg)| {
                        arg.field_type
                            .node(_db)
                            .map(|f| Field {
                                name: id.name().to_string(),
                                r#type: f,
                            })
                            .ok()
                    })
                    .collect::<Vec<_>>(),
                _ => vec![],
            }),
            content: self.template_string().to_string(),
        })
    }
}
type EnumId = String;

#[derive(serde::Serialize, Debug)]
pub struct EnumValue(pub String);

#[derive(serde::Serialize, Debug)]
pub struct Enum {
    pub name: EnumId,
    pub values: Vec<Node<EnumValue>>,
}

impl WithRepr<EnumValue> for EnumValueWalker<'_> {
    fn attributes(&self, db: &ParserDatabase) -> NodeAttributes {
        let mut attributes = NodeAttributes {
            meta: to_ir_attributes(db, self.get_default_attributes()),
            span: Some(self.span().clone()),
        };

        attributes
    }

    fn repr(&self, _db: &ParserDatabase) -> Result<EnumValue> {
        Ok(EnumValue(self.name().to_string()))
    }
}

impl WithRepr<Enum> for EnumWalker<'_> {
    fn attributes(&self, db: &ParserDatabase) -> NodeAttributes {
        let attributes = NodeAttributes {
            meta: to_ir_attributes(db, self.get_default_attributes(SubType::Enum)),
            span: Some(self.span().clone()),
        };

        attributes
    }

    fn repr(&self, db: &ParserDatabase) -> Result<Enum> {
        Ok(Enum {
            name: self.name().to_string(),
            values: self
                .values()
                .map(|v| v.node(db))
                .collect::<Result<Vec<_>>>()?,
        })
    }
}

#[derive(serde::Serialize, Debug)]
pub struct Field {
    pub name: String,
    pub r#type: Node<FieldType>,
}

impl WithRepr<Field> for FieldWalker<'_> {
    fn attributes(&self, db: &ParserDatabase) -> NodeAttributes {
        let attributes = NodeAttributes {
            meta: to_ir_attributes(db, self.get_default_attributes()),
            span: Some(self.span().clone()),
        };

        attributes
    }

    fn repr(&self, db: &ParserDatabase) -> Result<Field> {
        Ok(Field {
            name: self.name().to_string(),
            r#type: Node {
                elem: self
                    .ast_field()
                    .expr
                    .clone()
                    .ok_or(anyhow!("Field type is None"))?
                    .repr(db)?,
                attributes: self.attributes(db),
            },
        })
    }
}

type ClassId = String;

#[derive(serde::Serialize, Debug)]
pub struct Class {
    pub name: ClassId,
    pub static_fields: Vec<Node<Field>>,
    pub dynamic_fields: Vec<Node<Field>>,
}

impl WithRepr<Class> for ClassWalker<'_> {
    fn attributes(&self, db: &ParserDatabase) -> NodeAttributes {
        let default_attributes = self.get_default_attributes(SubType::Class);
        let attributes = NodeAttributes {
            meta: to_ir_attributes(db, default_attributes),
            span: Some(self.span().clone()),
        };

        attributes
    }

    fn repr(&self, db: &ParserDatabase) -> Result<Class> {
        Ok(Class {
            name: self.name().to_string(),
            static_fields: self
                .static_fields()
                .map(|e| e.node(db))
                .collect::<Result<Vec<_>>>()?,
            dynamic_fields: self
                .dynamic_fields()
                .map(|e| e.node(db))
                .collect::<Result<Vec<_>>>()?,
        })
    }
}

#[derive(serde::Serialize, Debug)]
pub enum OracleType {
    LLM,
}
#[derive(serde::Serialize, Debug)]
pub struct AliasOverride {
    pub name: String,
    // This is used to generate deserializers with aliased keys (see .overload in python deserializer)
    pub aliased_keys: Vec<AliasedKey>,
}

// TODO, also add skips
#[derive(serde::Serialize, Debug)]
pub struct AliasedKey {
    pub key: String,
    pub alias: Expression,
}

type ImplementationId = String;

#[derive(serde::Serialize, Debug)]
pub struct Implementation {
    r#type: OracleType,
    pub name: ImplementationId,
    pub function_name: String,

    pub prompt: Prompt,

    #[serde(with = "indexmap::map::serde_seq")]
    pub input_replacers: IndexMap<String, String>,

    #[serde(with = "indexmap::map::serde_seq")]
    pub output_replacers: IndexMap<String, String>,

    pub client: ClientId,

    /// Inputs for deserializer.overload in the generated code.
    ///
    /// This is NOT 1:1 with "override" clauses in the .baml file.
    ///
    /// For enums, we generate one for "alias", one for "description", and one for "alias: description"
    /// (this means that we currently don't support deserializing "alias[^a-zA-Z0-9]{1,5}description" but
    /// for now it suffices)
    pub overrides: Vec<AliasOverride>,
}

/// BAML does not allow UnnamedArgList nor a lone NamedArg
#[derive(serde::Serialize, Debug)]
pub enum FunctionArgs {
    UnnamedArg(FieldType),
    NamedArgList(Vec<(String, FieldType)>),
}

type FunctionId = String;

impl Function {
    pub fn name(&self) -> &str {
        &self.name
    }

    pub fn output(&self) -> &FieldType {
        &self.output
    }

    pub fn inputs(&self) -> &Vec<(String, FieldType)> {
        &self.inputs
    }

    pub fn tests(&self) -> &Vec<Node<TestCase>> {
        &self.tests
    }

    pub fn configs(&self) -> Option<&Vec<FunctionConfig>> {
        Some(&self.configs)
    }
}

#[derive(serde::Serialize, Debug)]
pub struct Function {
    pub name: FunctionId,
    pub inputs: Vec<(String, FieldType)>,
    pub output: FieldType,
    pub tests: Vec<Node<TestCase>>,
    pub configs: Vec<FunctionConfig>,
    pub default_config: String,
}

#[derive(serde::Serialize, Debug)]
pub struct FunctionConfig {
    pub name: String,
    pub prompt_template: String,
    #[serde(skip)]
    pub prompt_span: ast::Span,
    pub client: ClientId,
}

fn process_field(
    overrides: &IndexMap<(String, String), IndexMap<String, Expression>>, // Adjust the type according to your actual field type
    original_name: &str,
    function_name: &str,
    impl_name: &str,
) -> Vec<AliasedKey> {
    // This feeds into deserializer.overload; the registerEnumDeserializer counterpart is in generate_ts_client.rs
    match overrides.get(&((*function_name).to_string(), (*impl_name).to_string())) {
        Some(overrides) => {
            if let Some(Expression::String(alias)) = overrides.get("alias") {
                if let Some(Expression::String(description)) = overrides.get("description") {
                    // "alias" and "alias: description"
                    vec![
                        AliasedKey {
                            key: original_name.to_string(),
                            alias: Expression::String(alias.clone()),
                        },
                        AliasedKey {
                            key: original_name.to_string(),
                            alias: Expression::String(format!("{}: {}", alias, description)),
                        },
                    ]
                } else {
                    // "alias"
                    vec![AliasedKey {
                        key: original_name.to_string(),
                        alias: Expression::String(alias.clone()),
                    }]
                }
            } else if let Some(Expression::String(description)) = overrides.get("description") {
                // "description"
                vec![AliasedKey {
                    key: original_name.to_string(),
                    alias: Expression::String(description.clone()),
                }]
            } else {
                // no overrides
                vec![]
            }
        }
        None => Vec::new(),
    }
}

impl WithRepr<Function> for FunctionWalker<'_> {
    fn attributes(&self, _: &ParserDatabase) -> NodeAttributes {
        NodeAttributes {
            meta: Default::default(),
            span: Some(self.span().clone()),
        }
    }

    fn repr(&self, db: &ParserDatabase) -> Result<Function> {
        Ok(Function {
            name: self.name().to_string(),
            inputs: self
                .ast_function()
                .input()
                .expect("msg")
                .args
                .iter()
                .map(|arg| {
                    let field_type = arg.1.field_type.repr(db)?;
                    Ok((arg.0.to_string(), field_type))
                })
                .collect::<Result<Vec<_>>>()?,
            output: self
                .ast_function()
                .output()
                .expect("need block arg")
                .field_type
                .repr(db)?,
            configs: vec![FunctionConfig {
                name: "default_config".to_string(),
                prompt_template: self.jinja_prompt().to_string(),
                prompt_span: self.ast_function().span().clone(),
                client: self
                    .client()
                    .context("Unable to generate ctx.client")?
                    .name()
                    .to_string(),
            }],
            default_config: "default_config".to_string(),
            tests: self
                .walk_tests()
                .map(|e| e.node(db))
                .collect::<Result<Vec<_>>>()?,
        })
    }
}

type ClientId = String;

#[derive(serde::Serialize, Debug)]
pub struct Client {
    pub name: ClientId,
    pub provider: String,
    pub retry_policy_id: Option<String>,
    pub options: Vec<(String, Expression)>,
}

impl WithRepr<Client> for ClientWalker<'_> {
    fn attributes(&self, _: &ParserDatabase) -> NodeAttributes {
        NodeAttributes {
            meta: IndexMap::new(),
            span: Some(self.span().clone()),
        }
    }

    fn repr(&self, db: &ParserDatabase) -> Result<Client> {
        Ok(Client {
            name: self.name().to_string(),
            provider: self.properties().provider.0.clone(),
            options: self
                .properties()
                .options
                .iter()
                .map(|(k, v)| Ok((k.clone(), v.repr(db)?)))
                .collect::<Result<Vec<_>>>()?,
            retry_policy_id: self
                .properties()
                .retry_policy
                .as_ref()
                .map(|(id, _)| id.clone()),
        })
    }
}

#[derive(serde::Serialize, Debug)]
pub struct RetryPolicyId(pub String);

#[derive(serde::Serialize, Debug)]
pub struct RetryPolicy {
    pub name: RetryPolicyId,
    pub max_retries: u32,
    pub strategy: RetryPolicyStrategy,
    // NB: the parser DB has a notion of "empty options" vs "no options"; we collapse
    // those here into an empty vec
    options: Vec<(String, Expression)>,
}

impl WithRepr<RetryPolicy> for ConfigurationWalker<'_> {
    fn attributes(&self, _db: &ParserDatabase) -> NodeAttributes {
        NodeAttributes {
            meta: IndexMap::new(),
            span: Some(self.span().clone()),
        }
    }

    fn repr(&self, db: &ParserDatabase) -> Result<RetryPolicy> {
        Ok(RetryPolicy {
            name: RetryPolicyId(self.name().to_string()),
            max_retries: self.retry_policy().max_retries,
            strategy: self.retry_policy().strategy,
            options: match &self.retry_policy().options {
                Some(o) => o
                    .iter()
                    .map(|((k, _), v)| Ok((k.clone(), v.repr(db)?)))
                    .collect::<Result<Vec<_>>>()?,
                None => vec![],
            },
        })
    }
}

#[derive(serde::Serialize, Debug)]
pub struct TestCaseFunction(String);

impl TestCaseFunction {
    pub fn name(&self) -> &str {
        &self.0
    }
}

#[derive(serde::Serialize, Debug)]
pub struct TestCase {
    pub name: String,
    pub functions: Vec<Node<TestCaseFunction>>,
    pub args: IndexMap<String, Expression>,
}

impl WithRepr<TestCaseFunction> for (&ConfigurationWalker<'_>, usize) {
    fn attributes(&self, _db: &ParserDatabase) -> NodeAttributes {
        let span = self.0.test_case().functions[self.1].1.clone();
        NodeAttributes {
            meta: IndexMap::new(),
            overrides: IndexMap::new(),
            span: Some(span),
        }
    }

    fn repr(&self, db: &ParserDatabase) -> Result<TestCaseFunction> {
        Ok(TestCaseFunction(
            self.0.test_case().functions[self.1].0.clone(),
        ))
    }
}

impl WithRepr<TestCase> for ConfigurationWalker<'_> {
    fn attributes(&self, _db: &ParserDatabase) -> NodeAttributes {
        NodeAttributes {
            meta: IndexMap::new(),
            span: Some(self.span().clone()),
        }
    }

    fn repr(&self, db: &ParserDatabase) -> Result<TestCase> {
        let functions = (0..self.test_case().functions.len())
            .map(|i| (self, i).node(db))
            .collect::<Result<Vec<_>>>()?;
        Ok(TestCase {
            name: self.name().to_string(),
            args: self
                .test_case()
                .args
                .iter()
                .map(|(k, (_, v))| Ok((k.clone(), v.repr(db)?)))
                .collect::<Result<IndexMap<_, _>>>()?,
            functions,
        })
    }
}
#[derive(Debug, Clone, Serialize)]
pub enum Prompt {
    // The prompt stirng, and a list of input replacer keys (raw key w/ magic string, and key to replace with)
    String(String, Vec<(String, String)>),

    // same thing, the chat message, and the replacer input keys (raw key w/ magic string, and key to replace with)
    Chat(Vec<ChatMessage>, Vec<(String, String)>),
}

#[derive(serde::Serialize, Debug, Clone)]
pub struct ChatMessage {
    pub idx: u32,
    pub role: String,
    pub content: String,
}

impl WithRepr<Prompt> for PromptAst<'_> {
    fn repr(&self, _db: &ParserDatabase) -> Result<Prompt> {
        Ok(match self {
            PromptAst::String(content, _) => Prompt::String(content.clone(), vec![]),
            PromptAst::Chat(messages, input_replacers) => Prompt::Chat(
                messages
                    .iter()
                    .filter_map(|(message, content)| {
                        message.as_ref().map(|m| ChatMessage {
                            idx: m.idx,
                            role: m.role.0.clone(),
                            content: content.clone(),
                        })
                    })
                    .collect::<Vec<_>>(),
                input_replacers.to_vec(),
            ),
        })
    }
}

// impl ChatBlock {
//     /// Unique Key
//     pub fn key(&self) -> String {
//         format!("{{//BAML_CLIENT_REPLACE_ME_CHAT_MAGIC_{}//}}", self.idx)
//     }
// }<|MERGE_RESOLUTION|>--- conflicted
+++ resolved
@@ -4,11 +4,7 @@
 use baml_types::FieldType;
 use either::Either;
 use indexmap::IndexMap;
-<<<<<<< HEAD
-
-=======
 use internal_baml_diagnostics::Span;
->>>>>>> e60e7fec
 use internal_baml_parser_database::{
     walkers::{
         ClassWalker, ClientWalker, ConfigurationWalker, EnumValueWalker, EnumWalker, FieldWalker,
@@ -880,6 +876,23 @@
     }
 }
 
+impl WithRepr<TestCaseFunction> for (&ConfigurationWalker<'_>, usize) {
+    fn attributes(&self, _db: &ParserDatabase) -> NodeAttributes {
+        let span = self.0.test_case().functions[self.1].1.clone();
+        NodeAttributes {
+            meta: IndexMap::new(),
+
+            span: Some(span),
+        }
+    }
+
+    fn repr(&self, db: &ParserDatabase) -> Result<TestCaseFunction> {
+        Ok(TestCaseFunction(
+            self.0.test_case().functions[self.1].0.clone(),
+        ))
+    }
+}
+
 impl WithRepr<TestCase> for ConfigurationWalker<'_> {
     fn attributes(&self, _db: &ParserDatabase) -> NodeAttributes {
         NodeAttributes {
