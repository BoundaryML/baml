use anyhow::Result;
use baml_types::BamlValue;
use indexmap::IndexMap;

use internal_baml_parser_database::RetryPolicyStrategy;

use std::collections::HashMap;

use super::{
    repr::{self, FunctionConfig},
    Class, Client, Enum, EnumValue, Expression, Field, FunctionNode, Identifier, Impl, RetryPolicy,
    TemplateString, TestCase, Walker,
};

impl<'a> Walker<'a, &'a FunctionNode> {
    pub fn name(&self) -> &'a str {
        self.elem().name()
    }

    pub fn is_v1(&self) -> bool {
        false
    }

    pub fn is_v2(&self) -> bool {
        true
    }

<<<<<<< HEAD
=======
    pub fn client_name(&self) -> Option<&'a str> {
        if let Some(c) = self.elem().configs.first() {
            return Some(c.client.as_str());
        }

        None
    }
>>>>>>> d57a7018
    pub fn walk_impls(
        &'a self,
    ) -> impl Iterator<Item = Walker<'a, (&'a repr::Function, &'a FunctionConfig)>> {
        self.elem().configs.iter().map(|c| Walker {
            db: self.db,
            item: (self.elem(), c),
        })
    }
    pub fn walk_tests(
        &'a self,
    ) -> impl Iterator<Item = Walker<'a, (&'a FunctionNode, &'a TestCase)>> {
        self.elem().tests().iter().map(|i| Walker {
            db: self.db,
            item: (self.item, i),
        })
    }

    pub fn find_test(
        &'a self,
        test_name: &str,
    ) -> Option<Walker<'a, (&'a FunctionNode, &'a TestCase)>> {
        self.walk_tests().find(|t| t.item.1.elem.name == test_name)
    }

    pub fn elem(&self) -> &'a repr::Function {
        &self.item.elem
    }

    pub fn output(&self) -> &'a baml_types::FieldType {
        self.elem().output()
    }

    pub fn inputs(&self) -> &'a Vec<(String, baml_types::FieldType)> {
        self.elem().inputs()
    }

    pub fn span(&self) -> Option<&crate::Span> {
        self.item.attributes.span.as_ref()
    }
}

impl<'a> Walker<'a, &'a Enum> {
    pub fn name(&self) -> &'a str {
        &self.elem().name
    }

    pub fn alias(&self, env_values: &HashMap<String, String>) -> Result<Option<String>> {
        self.item
            .attributes
            .get("alias")
            .map(|v| v.as_string_value(env_values))
            .transpose()
    }

    pub fn walk_values(&'a self) -> impl Iterator<Item = Walker<'a, &'a EnumValue>> {
        self.item.elem.values.iter().map(|v| Walker {
            db: self.db,
            item: v,
        })
    }

    pub fn find_value(&self, name: &str) -> Option<Walker<'a, &'a EnumValue>> {
        self.item
            .elem
            .values
            .iter()
            .find(|v| v.elem.0 == name)
            .map(|v| Walker {
                db: self.db,
                item: v,
            })
    }

    pub fn elem(&self) -> &'a repr::Enum {
        &self.item.elem
    }

    pub fn span(&self) -> Option<&crate::Span> {
        self.item.attributes.span.as_ref()
    }
}

impl<'a> Walker<'a, &'a EnumValue> {
    pub fn skip(&self, env_values: &HashMap<String, String>) -> Result<bool> {
        self.item
            .attributes
            .get("skip")
            .map(|v| v.as_bool(env_values))
            .unwrap_or(Ok(false))
    }

    pub fn name(&'a self) -> &'a str {
        &self.item.elem.0
    }

    pub fn alias(&self, env_values: &HashMap<String, String>) -> Result<Option<String>> {
        self.item
            .attributes
            .get("alias")
            .map(|v| v.as_string_value(env_values))
            .transpose()
    }

    pub fn description(&self, env_values: &HashMap<String, String>) -> Result<Option<String>> {
        self.item
            .attributes
            .get("description")
            .map(|v| v.as_string_value(env_values))
            .transpose()
    }
}

impl Expression {
    pub fn as_bool(&self, env_values: &HashMap<String, String>) -> Result<bool> {
        match self {
            Expression::Bool(b) => Ok(*b),
            Expression::Identifier(Identifier::ENV(s)) => Ok(env_values.contains_key(s)),
            _ => anyhow::bail!("Expected bool value, got {:?}", self),
        }
    }

    pub fn as_string_value(&self, env_values: &HashMap<String, String>) -> Result<String> {
        match self {
            Expression::String(s) => Ok(s.clone()),
            Expression::RawString(s) => Ok(s.clone()),
            Expression::Identifier(Identifier::ENV(s)) => match env_values.get(s) {
                Some(v) => Ok(v.clone()),
                None => anyhow::bail!("Environment variable {} not found", s),
            },
            Expression::Identifier(idn) => Ok(idn.name().to_string()),
            _ => anyhow::bail!("Expected string value, got {:?}", self),
        }
    }

    pub fn resolve(&self, env_values: &HashMap<String, String>) -> Result<BamlValue> {
        match self {
            Expression::Identifier(idn) => match idn {
                repr::Identifier::ENV(s) => match env_values.get(s) {
                    Some(v) => Ok(BamlValue::String(v.clone())),
                    None => anyhow::bail!("Environment variable {} not found", s),
                },
                repr::Identifier::Ref(r) => Ok(BamlValue::String(r.join(".").to_string())),
                repr::Identifier::Local(r) => match r.as_str() {
                    "true" => Ok(BamlValue::Bool(true)),
                    "false" => Ok(BamlValue::Bool(false)),
                    "null" => Ok(BamlValue::Null),
                    _ => Ok(BamlValue::String(r.to_string())),
                },
                repr::Identifier::Primitive(t) => Ok(BamlValue::String(t.to_string())),
            },
            Expression::Bool(b) => Ok(BamlValue::Bool(*b)),
            Expression::Map(m) => {
                let mut map = baml_types::BamlMap::new();
                for (k, v) in m {
                    map.insert(k.as_string_value(env_values)?, v.resolve(env_values)?);
                }
                Ok(BamlValue::Map(map))
            }
            Expression::List(l) => {
                let mut list = Vec::new();
                for v in l {
                    list.push(v.resolve(env_values)?);
                }
                Ok(BamlValue::List(list))
            }
            Expression::RawString(s) | Expression::String(s) => Ok(BamlValue::String(s.clone())),
            repr::Expression::Numeric(n) => {
                if let Ok(n) = n.parse::<i64>() {
                    Ok(BamlValue::Int(n))
                } else if let Ok(n) = n.parse::<f64>() {
                    Ok(BamlValue::Float(n))
                } else {
                    anyhow::bail!("Invalid numeric value: {}", n)
                }
            }
        }
    }
}

impl<'a> Walker<'a, (&'a FunctionNode, &'a Impl)> {
    #[allow(dead_code)]
    pub fn function(&'a self) -> Walker<'a, &'a FunctionNode> {
        Walker {
            db: self.db,
            item: self.item.0,
        }
    }

    pub fn elem(&self) -> &'a repr::Implementation {
        &self.item.1.elem
    }
}

impl<'a> Walker<'a, (&'a FunctionNode, &'a TestCase)> {
    pub fn matches(&self, function_name: &str, test_name: &str) -> bool {
        self.item.0.elem.name() == function_name && self.item.1.elem.name == test_name
    }

    pub fn name(&self) -> String {
        format!("{}::{}", self.item.0.elem.name(), self.item.1.elem.name)
    }

    pub fn args(&self) -> &IndexMap<String, Expression> {
        &self.item.1.elem.args
    }

    pub fn test_case(&self) -> &repr::TestCase {
        &self.item.1.elem
    }

    pub fn span(&self) -> Option<&crate::Span> {
        self.item.1.attributes.span.as_ref()
    }

    pub fn test_case_params(
        &self,
        env_values: &HashMap<String, String>,
    ) -> Result<IndexMap<String, Result<BamlValue>>> {
        self.args()
            .iter()
            .map(|(k, v)| Ok((k.clone(), v.resolve(env_values))))
            .collect()
    }

    pub fn function(&'a self) -> Walker<'a, &'a FunctionNode> {
        Walker {
            db: self.db,
            item: self.item.0,
        }
    }
}

impl<'a> Walker<'a, &'a Class> {
    pub fn name(&self) -> &'a str {
        &self.elem().name
    }

    pub fn alias(&self, env_values: &HashMap<String, String>) -> Result<Option<String>> {
        self.item
            .attributes
            .get("alias")
            .map(|v| v.as_string_value(env_values))
            .transpose()
    }

    pub fn walk_fields(&'a self) -> impl Iterator<Item = Walker<'a, &'a Field>> {
        self.item.elem.static_fields.iter().map(|f| Walker {
            db: self.db,
            item: f,
        })
    }

    pub fn find_field(&'a self, name: &str) -> Option<Walker<'a, &'a Field>> {
        self.item
            .elem
            .static_fields
            .iter()
            .find(|f| f.elem.name == name)
            .map(|f| Walker {
                db: self.db,
                item: f,
            })
    }

    pub fn elem(&self) -> &'a repr::Class {
        &self.item.elem
    }

    pub fn span(&self) -> Option<&crate::Span> {
        self.item.attributes.span.as_ref()
    }

    pub fn inputs(&self) -> &'a Vec<(String, baml_types::FieldType)> {
        self.elem().inputs()
    }
}

impl<'a> Walker<'a, &'a Client> {
    pub fn elem(&self) -> &'a repr::Client {
        &self.item.elem
    }

    pub fn name(&self) -> &str {
        &self.elem().name
    }

    pub fn retry_policy(&self) -> &Option<String> {
        &self.elem().retry_policy_id
    }

    pub fn span(&self) -> Option<&crate::Span> {
        self.item.attributes.span.as_ref()
    }

    pub fn options(&self) -> &Vec<(String, Expression)> {
        &self.elem().options
    }
}

impl<'a> Walker<'a, &'a RetryPolicy> {
    pub fn name(&self) -> &str {
        &self.elem().name.0
    }

    pub fn elem(&self) -> &'a repr::RetryPolicy {
        &self.item.elem
    }

    pub fn max_retries(&self) -> u32 {
        self.elem().max_retries
    }

    pub fn strategy(&self) -> &RetryPolicyStrategy {
        &self.elem().strategy
    }

    pub fn span(&self) -> Option<&crate::Span> {
        self.item.attributes.span.as_ref()
    }
}

impl<'a> Walker<'a, &'a TemplateString> {
    pub fn elem(&self) -> &'a repr::TemplateString {
        &self.item.elem
    }

    pub fn name(&self) -> &str {
        self.elem().name.as_str()
    }

    pub fn inputs(&self) -> &'a Vec<repr::Field> {
        &self.item.elem.params
    }

    pub fn template(&self) -> &str {
        &self.elem().content
    }

    pub fn span(&self) -> Option<&crate::Span> {
        self.item.attributes.span.as_ref()
    }
}

impl<'a> Walker<'a, &'a Field> {
    pub fn name(&self) -> &str {
        &self.elem().name
    }

    pub fn r#type(&'a self) -> &'a baml_types::FieldType {
        &self.elem().r#type.elem
    }

    pub fn elem(&'a self) -> &'a repr::Field {
        &self.item.elem
    }

    pub fn alias(&self, env_values: &HashMap<String, String>) -> Result<Option<String>> {
        self.item
            .attributes
            .get("alias")
            .map(|v| v.as_string_value(env_values))
            .transpose()
    }

    pub fn description(&self, env_values: &HashMap<String, String>) -> Result<Option<String>> {
        self.item
            .attributes
            .get("description")
            .map(|v| v.as_string_value(env_values))
            .transpose()
    }

    pub fn span(&self) -> Option<&crate::Span> {
        self.item.attributes.span.as_ref()
    }
}<|MERGE_RESOLUTION|>--- conflicted
+++ resolved
@@ -25,8 +25,6 @@
         true
     }
 
-<<<<<<< HEAD
-=======
     pub fn client_name(&self) -> Option<&'a str> {
         if let Some(c) = self.elem().configs.first() {
             return Some(c.client.as_str());
@@ -34,7 +32,6 @@
 
         None
     }
->>>>>>> d57a7018
     pub fn walk_impls(
         &'a self,
     ) -> impl Iterator<Item = Walker<'a, (&'a repr::Function, &'a FunctionConfig)>> {
