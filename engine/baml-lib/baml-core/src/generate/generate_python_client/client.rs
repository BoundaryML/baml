use indexmap::IndexMap;
use serde_json::json;

use crate::generate::{
    dir_writer::WithFileContentPy as WithFileContent,
    ir::{Client, Expression, Identifier, Walker},
};

use super::{
    python_language_features::{PythonFileCollector, PythonLanguageFeatures, ToPython},
    template::render_with_hbs,
};

impl WithFileContent<PythonLanguageFeatures> for Walker<'_, &Client> {
    fn file_dir(&self) -> &'static str {
        "."
    }

<<<<<<< HEAD
impl ToPyObject for Expression {
    fn to_py_object(&self, f: &mut File) -> String {
        match self {
            Expression::BoolValue(val, _) => val.to_string(),
            Expression::NumericValue(val, _) => val.clone(),
            Expression::StringValue(val, _) => {
                format!("\"{}\"", escaped_string(val, ("\"", "\\\"")))
            }
            Expression::RawStringValue(val) => format!(
                "\"\"\"\\\n{}\\\n\"\"\"",
                escaped_string(val.value(), ("\"\"\"", "\\\"\\\"\\\""))
            ),
            Expression::Identifier(idn) => idn.to_py_object(f),
            Expression::Array(arr, _) => {
                let json_arr: Vec<_> = arr.iter().map(|x| x.to_py_object(f)).collect();
                format!("[{}]", json_arr.join(", "))
            }
            Expression::Map(map, _) => {
                let kvs = map
                    .iter()
                    .map(|(k, v)| {
                        let key = k.to_py_object(f);
                        let value = v.to_py_object(f);
                        (key, value)
                    })
                    .map(|(k, v)| format!("{}: {}", k, v))
                    .collect::<Vec<_>>()
                    .join(", ");
                format!("{{{}}}", kvs)
            }
        }
=======
    fn file_name(&self) -> String {
        "client".into()
>>>>>>> 0dabe8da
    }

    fn write(&self, collector: &mut PythonFileCollector) {
        let file = collector.start_file(self.file_dir(), self.file_name(), false);
        // file.add_import(
        //     "@boundaryml/baml-core/client_manager",
        //     "clientManager",
        //     None,
        //     false,
        // );
        println!("client: {:#?}", self.elem());

        let opts = self
            .elem()
            .options
            .iter()
            .map(|(k, v)| {
                json!({
                  "key": k.clone(),
                  "value": v.to_py(),
                })
            })
            .collect::<Vec<_>>();

        let redactions = self
            .elem()
            .options
            .iter()
            .filter_map(|(k, v)| match v {
                Expression::Identifier(s) => match s {
                    Identifier::ENV(_) => Some(format!("\"{}\"", k)),
                    _ => None,
                },
                _ => None,
            })
            .collect::<Vec<_>>()
            .join(", ");

        file.append(render_with_hbs(
            super::template::Template::Client,
            &json!({
                "name": self.elem().name,
                "kwargs": {
                  "provider": format!("\"{}\"", self.elem().provider),
                  "retry_policy": self.elem().retry_policy_id,
                  "redactions": format!("[{}]", redactions),
                },
                "provider": self.elem().provider,
                // TODO: just pass in the expression and inline it directly -- no need to separate into key and value.
                // to do this update the ToPython trait for Expression and make sure it does the right thing for maps.
                "options": opts,
                // TODO: add the doc string
                //"doc_string": None,
            }),
        ));
        file.add_export(self.elem().name.clone());
        collector.finish_file();
    }
}<|MERGE_RESOLUTION|>--- conflicted
+++ resolved
@@ -16,42 +16,8 @@
         "."
     }
 
-<<<<<<< HEAD
-impl ToPyObject for Expression {
-    fn to_py_object(&self, f: &mut File) -> String {
-        match self {
-            Expression::BoolValue(val, _) => val.to_string(),
-            Expression::NumericValue(val, _) => val.clone(),
-            Expression::StringValue(val, _) => {
-                format!("\"{}\"", escaped_string(val, ("\"", "\\\"")))
-            }
-            Expression::RawStringValue(val) => format!(
-                "\"\"\"\\\n{}\\\n\"\"\"",
-                escaped_string(val.value(), ("\"\"\"", "\\\"\\\"\\\""))
-            ),
-            Expression::Identifier(idn) => idn.to_py_object(f),
-            Expression::Array(arr, _) => {
-                let json_arr: Vec<_> = arr.iter().map(|x| x.to_py_object(f)).collect();
-                format!("[{}]", json_arr.join(", "))
-            }
-            Expression::Map(map, _) => {
-                let kvs = map
-                    .iter()
-                    .map(|(k, v)| {
-                        let key = k.to_py_object(f);
-                        let value = v.to_py_object(f);
-                        (key, value)
-                    })
-                    .map(|(k, v)| format!("{}: {}", k, v))
-                    .collect::<Vec<_>>()
-                    .join(", ");
-                format!("{{{}}}", kvs)
-            }
-        }
-=======
     fn file_name(&self) -> String {
         "client".into()
->>>>>>> 0dabe8da
     }
 
     fn write(&self, collector: &mut PythonFileCollector) {
