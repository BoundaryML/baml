use std::ops::Deref;

use crate::{
    printer::WithSerializeableContent,
    types::{DynamicStringAttributes, StaticStringAttributes, ToStringAttributes},
    ParserDatabase,
};

use super::{ClassWalker, Walker};

use baml_types::TypeValue;
use internal_baml_schema_ast::ast::{self, FieldType, Identifier, WithName, WithSpan};
use serde_json::json;

/// A model field, scalar or relation.
pub type FieldWalker<'db> = Walker<'db, (ast::TypeExpId, ast::FieldId, bool)>;

impl<'db> FieldWalker<'db> {
    /// The AST node for the field.
    pub fn ast_field(self) -> &'db ast::Field<FieldType> {
        &self.db.ast[self.id.0][self.id.1]
    }

    /// The field type.
    pub fn r#type(self) -> &'db Option<FieldType> {
        &self.ast_field().expr
    }

    /// Traverse the field's parent model.
    pub fn model(self) -> ClassWalker<'db> {
        self.walk(self.id.0)
    }

    /// Traverse the field's attributes.
    pub fn attributes(self) -> &'db ToStringAttributes {
        &self.db.types.class_attributes[&self.id.0].field_serilizers[&self.id.1]
    }

    /// Whether the field is dynamic.
    pub fn is_dynamic(self) -> bool {
        self.id.2
    }

    /// Attributes for the field.
    pub fn static_attributes(self) -> &'db StaticStringAttributes {
        match self.attributes() {
            ToStringAttributes::Static(d) => d,
            _ => panic!("Expected static attributes"),
        }
    }

    /// Attributes for the field.
    pub fn dynamic_attributes(self) -> &'db DynamicStringAttributes {
        match self.attributes() {
            ToStringAttributes::Dynamic(d) => d,
            _ => panic!("Expected dynamic attributes"),
        }
    }

    /// The field's alias.
    pub fn code_for_language(self, language: &str) -> Option<&'db str> {
        match self.db.interner.lookup(language) {
            Some(language) => self
                .dynamic_attributes()
                .code
                .get(&language)
                .and_then(|&s| self.db.interner.get(s)),
            None => None,
        }
    }

    /// The field's default attributes.
    pub fn get_default_attributes(&self) -> Option<&'db ToStringAttributes> {
        let result = self
            .db
            .types
            .class_attributes
            .get(&self.id.0)
            .and_then(|f| f.field_serilizers.get(&self.id.1));

        result
    }
}

impl<'db> WithName for FieldWalker<'db> {
    /// The field name.
    fn name(&self) -> &'db str {
        self.ast_field().name()
    }
}

impl<'db> WithSpan for FieldWalker<'db> {
    fn span(&self) -> &internal_baml_diagnostics::Span {
        self.ast_field().span()
    }
}

impl<'db> WithSerializeableContent for (&ParserDatabase, &FieldType) {
    fn serialize_data(&self, db: &'_ ParserDatabase) -> serde_json::Value {
        match self.1 {
            FieldType::Tuple(..) | FieldType::Map(..) => json!({
                "rtype": "unsupported",
                "optional": false,
            }),
            FieldType::Union(arity, fts, ..) => json!({
                "rtype": "union",
                "optional": arity.is_optional(),
                "options": fts.iter().map(|ft| (self.0, ft).serialize_data( db)).collect::<Vec<_>>(),
            }),
            FieldType::List(ft, dims, ..) => json!({
                "rtype": "list",
                "dims": dims,
                "inner": (self.0, ft.deref()).serialize_data( db),
            }),
            FieldType::Primitive(arity, t, ..) => json!({
                "rtype": match t {
                    TypeValue::String => "string",
                    TypeValue::Int => "int",
                    TypeValue::Float => "float",
                    TypeValue::Bool => "bool",
                    TypeValue::Image => "image",
                    TypeValue::Audio => "audio",
                    TypeValue::Null => "null",

                },
                "optional": arity.is_optional(),
            }),
<<<<<<< HEAD
            FieldType::Symbol(arity, name, ..) => match self.0.find_type(name) {
                Some(either::Either::Left(cls)) => {
                    let mut class_type = cls.serialize_data(db);
                    let Some(obj) = class_type.as_object_mut() else {
                        return class_type;
                    };
                    obj.insert("optional".to_string(), arity.is_optional().into());
                    class_type
                }
                Some(either::Either::Right(enm)) => {
                    json!({
                        "rtype": "enum",
                        "optional": arity.is_optional(),
                        "name": enm.name(),
                    })
=======
            FieldType::Identifier(arity, Identifier::Primitive(name, ..)) => {
                json!({
                    "rtype": "primitive",
                    "optional": arity.is_optional(),
                    "value": match name {
                        baml_types::TypeValue::Bool => "bool",
                        baml_types::TypeValue::Int => "int",
                        baml_types::TypeValue::Float => "float",
                        baml_types::TypeValue::String => "string",
                        baml_types::TypeValue::Null => "null",
                        baml_types::TypeValue::Media(baml_types::BamlMediaType::Image) => "image",
                        baml_types::TypeValue::Media(baml_types::BamlMediaType::Audio) => "audio",
                    }
                })
            }
            FieldType::Identifier(arity, Identifier::Local(name, ..)) => {
                match self.0.find_type_by_str(name) {
                    Some(either::Either::Left(cls)) => {
                        let mut class_type = cls.serialize_data(variant, db);
                        let Some(obj) = class_type.as_object_mut() else {
                            return class_type;
                        };
                        obj.insert("optional".to_string(), arity.is_optional().into());
                        class_type
                    }
                    Some(either::Either::Right(enm)) => {
                        json!({
                            "rtype": "enum",
                            "optional": arity.is_optional(),
                            "name": enm.alias(variant, db),
                        })
                    }
                    None => json!({
                        "rtype": "unsupported",
                        "optional": false,
                    }),
>>>>>>> fcd189ed
                }
                None => json!({
                    "rtype": "unsupported",
                    "optional": false,
                }),
            },
        }
    }
}

impl<'db> WithSerializeableContent for FieldWalker<'db> {
    fn serialize_data(&self, db: &'_ ParserDatabase) -> serde_json::Value {
        let type_meta = match self.r#type() {
            Some(field_type) => (self.db, field_type).serialize_data(db),
            None => json!(null),
        };

        json!({
            "name": self.name(),
            "type_meta": type_meta,
        })
    }
}<|MERGE_RESOLUTION|>--- conflicted
+++ resolved
@@ -8,7 +8,7 @@
 
 use super::{ClassWalker, Walker};
 
-use baml_types::TypeValue;
+use baml_types::{BamlMediaType, TypeValue};
 use internal_baml_schema_ast::ast::{self, FieldType, Identifier, WithName, WithSpan};
 use serde_json::json;
 
@@ -118,14 +118,13 @@
                     TypeValue::Int => "int",
                     TypeValue::Float => "float",
                     TypeValue::Bool => "bool",
-                    TypeValue::Image => "image",
-                    TypeValue::Audio => "audio",
+                    TypeValue::Media(BamlMediaType::Image) => "image",
+                    TypeValue::Media(BamlMediaType::Audio) => "audio",
                     TypeValue::Null => "null",
 
                 },
                 "optional": arity.is_optional(),
             }),
-<<<<<<< HEAD
             FieldType::Symbol(arity, name, ..) => match self.0.find_type(name) {
                 Some(either::Either::Left(cls)) => {
                     let mut class_type = cls.serialize_data(db);
@@ -141,44 +140,6 @@
                         "optional": arity.is_optional(),
                         "name": enm.name(),
                     })
-=======
-            FieldType::Identifier(arity, Identifier::Primitive(name, ..)) => {
-                json!({
-                    "rtype": "primitive",
-                    "optional": arity.is_optional(),
-                    "value": match name {
-                        baml_types::TypeValue::Bool => "bool",
-                        baml_types::TypeValue::Int => "int",
-                        baml_types::TypeValue::Float => "float",
-                        baml_types::TypeValue::String => "string",
-                        baml_types::TypeValue::Null => "null",
-                        baml_types::TypeValue::Media(baml_types::BamlMediaType::Image) => "image",
-                        baml_types::TypeValue::Media(baml_types::BamlMediaType::Audio) => "audio",
-                    }
-                })
-            }
-            FieldType::Identifier(arity, Identifier::Local(name, ..)) => {
-                match self.0.find_type_by_str(name) {
-                    Some(either::Either::Left(cls)) => {
-                        let mut class_type = cls.serialize_data(variant, db);
-                        let Some(obj) = class_type.as_object_mut() else {
-                            return class_type;
-                        };
-                        obj.insert("optional".to_string(), arity.is_optional().into());
-                        class_type
-                    }
-                    Some(either::Either::Right(enm)) => {
-                        json!({
-                            "rtype": "enum",
-                            "optional": arity.is_optional(),
-                            "name": enm.alias(variant, db),
-                        })
-                    }
-                    None => json!({
-                        "rtype": "unsupported",
-                        "optional": false,
-                    }),
->>>>>>> fcd189ed
                 }
                 None => json!({
                     "rtype": "unsupported",
