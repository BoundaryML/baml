use either::Either;
use internal_baml_diagnostics::DatamodelError;
use internal_baml_schema_ast::ast::{ArgumentId, Identifier, WithIdentifier, WithSpan};
use serde_json::json;

use crate::{
    ast::{self, WithName},
    printer::{serialize_with_printer, WithSerializeableContent},
    types::FunctionType,
    ParserDatabase, WithSerialize,
};

use super::{ClassWalker, ClientWalker, ConfigurationWalker, EnumWalker, Walker};

use std::{collections::HashMap, iter::ExactSizeIterator};

/// A `function` declaration in the Prisma schema.
pub type FunctionWalker<'db> = Walker<'db, (bool, ast::ValExpId)>;

impl<'db> FunctionWalker<'db> {
    /// The name of the function.
    pub fn name(self) -> &'db str {
        self.ast_function().name()
    }

    /// The ID of the function in the db
    pub fn function_id(self) -> ast::ValExpId {
        self.id.1
    }

    /// The AST node.
    pub fn ast_function(self) -> &'db ast::ValueExprBlock {
        &self.db.ast[self.id.1]
    }

    /// The name of the function.
    pub fn is_positional_args(self) -> bool {
        false
    }

    /// Arguments of the function.
    pub fn find_input_arg_by_name(self, name: &str) -> Option<ArgWalker<'db>> {
        self.ast_function().input().and_then(|args| {
            args.iter_args().find_map(|(idx, (idn, _))| {
                if idn.name() == name {
                    Some(ArgWalker {
                        db: self.db,
                        id: (self.id.1, true, idx),
                    })
                } else {
                    None
                }
            })
        })
    }

    /// Arguments of the function.
    pub fn find_input_arg_by_position(self, position: u32) -> Option<ArgWalker<'db>> {
        self.walk_input_args().find(|arg| {
            let span = arg.ast_arg().1.span();
            span.contains(position as usize)
        })
    }

    /// Iterates over the input arguments of the function.
    pub fn walk_input_args(self) -> impl ExactSizeIterator<Item = ArgWalker<'db>> {
        match self.ast_function().input() {
            Some(input) => {
                let range_end = input.iter_args().len() as u32;
                (0..range_end)
                    .map(move |f| ArgWalker {
                        db: self.db,
                        id: (self.id.1, true, ArgumentId(f)),
                    })
                    .collect::<Vec<_>>()
                    .into_iter()
            }
            None => Vec::new().into_iter(),
        }
    }

    /// Iterates over the output arguments of the function.
    pub fn walk_output_args(self) -> impl ExactSizeIterator<Item = ArgWalker<'db>> {
        let range_end = 1;

        (0..range_end).map(move |f| ArgWalker {
            db: self.db,
            id: (self.id.1, false, ArgumentId(f)),
        })
    }

    /// All the test cases for this function.
    pub fn walk_tests(self) -> impl ExactSizeIterator<Item = ConfigurationWalker<'db>> {
        let mut tests = self
            .db
            .walk_test_cases()
            .filter(|w| w.test_case().functions.iter().any(|f| f.0 == self.name()))
            .collect::<Vec<_>>();

        // log::debug!("Found {} tests for function {}", tests.len(), self.name());

        tests.sort_by(|a, b| a.name().cmp(b.name()));

        tests.into_iter()
    }

    /// Get metadata about the function
    pub fn metadata(self) -> &'db FunctionType {
        &self.db.types.function[&self.function_id()]
    }

    /// Is this function an old version
    pub fn is_old_function(self) -> bool {
        !self.id.0
    }

    /// The prompt for the function
    pub fn jinja_prompt(self) -> &'db str {
        assert!(self.id.0, "Only new functions have prompts");
        self.db.types.template_strings[&Either::Right(self.function_id())]
            .template
            .as_str()
    }
}

/// Reference to a client
pub enum ClientSpec {
    /// References a client by name
    Named(String),

    /// Defined inline using shorthand "<provider>/<model>" syntax
    Shorthand(String),
}

impl<'db> FunctionWalker<'db> {
    /// Returns the client spec for the function, if it is well-formed
    pub fn client_spec(self) -> Option<ClientSpec> {
        assert!(self.id.0, "Only new functions have clients");
        let client = self.metadata().client.as_ref()?;

<<<<<<< HEAD
        match client.0.split_once("/") {
            // TODO: do this in a more robust way
            // actually validate which clients are and aren't allowed
            Some((provider, model)) => {
                Some(ClientSpec::Shorthand(format!("{}/{}", provider, model)))
            }
            None => match self.db.find_client(client.0.as_str()) {
                Some(client) => Some(ClientSpec::Named(client.name().to_string())),
                None => None,
            },
        }
=======
        self.db.find_client(client.0.as_str())
>>>>>>> d57a7018
    }
}
impl<'db> WithIdentifier for FunctionWalker<'db> {
    /// The name of the function.
    fn identifier(&self) -> &'db Identifier {
        self.ast_function().identifier()
    }
}

/// A `function` declaration in the Prisma schema.
pub type ArgWalker<'db> = super::Walker<'db, (ast::ValExpId, bool, ArgumentId)>;

impl<'db> ArgWalker<'db> {
    /// The ID of the function in the db
    pub fn function_id(self) -> ast::ValExpId {
        self.id.0
    }

    /// The AST node.
    pub fn ast_function(self) -> &'db ast::ValueExprBlock {
        &self.db.ast[self.id.0]
    }

    /// The AST node.
    pub fn ast_arg(self) -> (Option<&'db Identifier>, &'db ast::BlockArg) {
        match self.id.1 {
            true => {
                let args = self.ast_function().input();
                let res = &args.expect("Expected input args")[self.id.2];
                (Some(&res.0), &res.1)
            }

            false => {
                let output = self.ast_function().output();
                let res = output.expect("Error: Output is undefined for function ID");
                (None, res)
            }
        }
    }

    /// The name of the type.
    pub fn field_type(self) -> &'db ast::FieldType {
        &self.ast_arg().1.field_type
    }

    /// The name of the function.
    pub fn is_optional(self) -> bool {
        self.field_type().is_nullable()
    }

    /// The name of the function.
    pub fn required_enums(self) -> impl Iterator<Item = EnumWalker<'db>> {
        let (input, output) = &self.db.types.function[&self.function_id()].dependencies;
        if self.id.1 { input } else { output }
            .iter()
            .filter_map(|f| match self.db.find_type_by_str(f) {
                Some(Either::Left(_cls)) => None,
                Some(Either::Right(walker)) => Some(walker),
                None => None,
            })
    }

    /// The name of the function.
    pub fn required_classes(self) -> impl Iterator<Item = ClassWalker<'db>> {
        let (input, output) = &self.db.types.function[&self.function_id()].dependencies;
        if self.id.1 { input } else { output }
            .iter()
            .filter_map(|f| match self.db.find_type_by_str(f) {
                Some(Either::Left(walker)) => Some(walker),
                Some(Either::Right(_enm)) => None,
                None => None,
            })
    }
}

impl WithSpan for FunctionWalker<'_> {
    fn span(&self) -> &internal_baml_diagnostics::Span {
        self.ast_function().span()
    }
}

impl<'db> WithSerializeableContent for ArgWalker<'db> {
    fn serialize_data(&self, db: &'_ ParserDatabase) -> serde_json::Value {
        json!({
            "rtype": "inline",
            "value": (self.db, &self.ast_arg().1.field_type).serialize_data( db)
        })
    }
}

impl<'db> WithSerializeableContent for FunctionWalker<'db> {
    fn serialize_data(&self, db: &'_ ParserDatabase) -> serde_json::Value {
        // TODO: We should handle the case of multiple output args
        json!({
            "rtype": "output",
            "value": self.walk_output_args()
                        .map(|f| f.serialize_data(db))
                        .next()
                        .unwrap_or(serde_json::Value::Null)
        })
    }
}

impl<'db> WithSerialize for FunctionWalker<'db> {
    fn serialize(
        &self,
        db: &'_ ParserDatabase,
        span: &internal_baml_diagnostics::Span,
    ) -> Result<String, internal_baml_diagnostics::DatamodelError> {
        // Eventually we should validate what parameters are in meta.
        match serialize_with_printer(false, self.serialize_data(db)) {
            Ok(val) => Ok(val),
            Err(e) => Err(DatamodelError::new_validation_error(
                &format!("Error serializing output for {}\n{}", self.name(), e),
                span.clone(),
            )),
        }
    }

    fn output_format(
        &self,
        db: &'_ ParserDatabase,
        span: &internal_baml_diagnostics::Span,
    ) -> Result<String, internal_baml_diagnostics::DatamodelError> {
        let class_schema = self.serialize(db, span)?;

        let mut enum_schemas = self
            .walk_output_args()
            .flat_map(|arg| arg.required_enums())
            .map(|e| (e.name().to_string(), e))
            .collect::<HashMap<_, _>>()
            .iter()
            // TODO(sam) - if enum serialization fails, then we do not surface the error to the user.
            // That is bad!!!!!!!
            .filter_map(|(_, e)| match e.serialize(db, e.identifier().span()) {
                Ok(enum_schema) => Some((e.name().to_string(), enum_schema)),
                Err(_) => None,
            })
            .collect::<Vec<_>>();

        if enum_schemas.is_empty() {
            Ok(class_schema)
        } else {
            // Enforce a stable order on enum schemas. Without this, the order is actually unstable, and the order can ping-pong
            // when the vscode ext re-renders the live preview
            enum_schemas.sort_by_key(|(name, _)| name.to_string());

            let enum_schemas = enum_schemas
                .into_iter()
                .map(|(_, enum_schema)| enum_schema)
                .collect::<Vec<_>>();
            let enum_schemas = enum_schemas.join("\n---\n\n");
            Ok(format!("{}\n\n{}", class_schema, enum_schemas))
        }
    }
}<|MERGE_RESOLUTION|>--- conflicted
+++ resolved
@@ -134,25 +134,36 @@
 
 impl<'db> FunctionWalker<'db> {
     /// Returns the client spec for the function, if it is well-formed
-    pub fn client_spec(self) -> Option<ClientSpec> {
+    pub fn client_spec(self) -> Result<ClientSpec, DatamodelError> {
         assert!(self.id.0, "Only new functions have clients");
-        let client = self.metadata().client.as_ref()?;
-
-<<<<<<< HEAD
+        let Some(client) = self.metadata().client.as_ref() else {
+            return Err(DatamodelError::new_validation_error(
+                "Client metadata is missing.",
+                self.span().clone(),
+            ));
+        };
+
         match client.0.split_once("/") {
             // TODO: do this in a more robust way
             // actually validate which clients are and aren't allowed
-            Some((provider, model)) => {
-                Some(ClientSpec::Shorthand(format!("{}/{}", provider, model)))
-            }
+            Some((provider, model)) => Ok(ClientSpec::Shorthand(format!("{}/{}", provider, model))),
             None => match self.db.find_client(client.0.as_str()) {
-                Some(client) => Some(ClientSpec::Named(client.name().to_string())),
-                None => None,
+                Some(client) => Ok(ClientSpec::Named(client.name().to_string())),
+                None => {
+                    let clients = self
+                        .db
+                        .walk_clients()
+                        .map(|c| c.name().to_string())
+                        .collect::<Vec<_>>();
+                    Err(DatamodelError::not_found_error(
+                        "Client",
+                        &client.0,
+                        client.1.clone(),
+                        clients.clone(),
+                    ))
+                }
             },
         }
-=======
-        self.db.find_client(client.0.as_str())
->>>>>>> d57a7018
     }
 }
 impl<'db> WithIdentifier for FunctionWalker<'db> {
