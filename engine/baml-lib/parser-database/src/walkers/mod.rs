--- conflicted
+++ resolved
@@ -246,7 +246,6 @@
     /// Convert a field type to a `Type`.
     pub fn to_jinja_type(&self, ft: &FieldType) -> internal_baml_jinja::Type {
         use internal_baml_jinja::Type;
-<<<<<<< HEAD
 
         let r = match ft {
             FieldType::Symbol(arity, idn, ..) => {
@@ -254,33 +253,6 @@
                     None => Type::Undefined,
                     Some(Either::Left(_)) => Type::ClassRef(idn.to_string()),
                     Some(Either::Right(_)) => Type::String,
-=======
-        match ft {
-            FieldType::Identifier(arity, idn) => {
-                let t = match idn {
-                    ast::Identifier::ENV(_, _) => Type::String,
-                    ast::Identifier::Ref(x, _) => match self.find_type(idn) {
-                        None => Type::Undefined,
-                        Some(Either::Left(_)) => Type::ClassRef(x.full_name.clone()),
-                        Some(Either::Right(_)) => Type::String,
-                    },
-                    ast::Identifier::Local(x, _) => match self.find_type(idn) {
-                        None => Type::Undefined,
-                        Some(Either::Left(_)) => Type::ClassRef(x.clone()),
-                        Some(Either::Right(_)) => Type::String,
-                    },
-                    ast::Identifier::Primitive(idx, _) => match idx {
-                        baml_types::TypeValue::String => Type::String,
-                        baml_types::TypeValue::Int => Type::Int,
-                        baml_types::TypeValue::Float => Type::Float,
-                        baml_types::TypeValue::Bool => Type::Bool,
-                        baml_types::TypeValue::Null => Type::None,
-                        baml_types::TypeValue::Media(baml_types::BamlMediaType::Image) => Type::Image,
-                        baml_types::TypeValue::Media(baml_types::BamlMediaType::Audio) => Type::Audio,
-                    },
-                    ast::Identifier::String(_, _) => Type::String,
-                    ast::Identifier::Invalid(_, _) => Type::Unknown,
->>>>>>> fcd189ed
                 };
                 if arity.is_optional() {
                     t = Type::None | t;
@@ -319,8 +291,7 @@
                     TypeValue::Float => Type::Float,
                     TypeValue::Bool => Type::Bool,
                     TypeValue::Null => Type::None,
-                    TypeValue::Image => Type::Unknown,
-                    TypeValue::Audio => Type::Unknown,
+                    TypeValue::Media(_) => Type::Unknown,
                 };
                 if arity.is_optional() || matches!(t, Type::None) {
                     t = Type::None | t;
