{
  "name": "@boundaryml/baml-core",
<<<<<<< HEAD
  "version": "0.0.8",
=======
  "version": "0.0.10",
>>>>>>> 553bec80
  "description": "",
  "exports": {
    ".": {
      "import": "./dist/index.mjs",
      "require": "./dist/index.js",
      "types": "./dist/index.d.ts"
    },
    "./client_manager": {
      "import": "./dist/index.mjs",
      "require": "./dist/index.js",
      "types": "./dist/index.d.ts"
    },
    "./ffi_layer": {
      "import": "./dist/index.mjs",
      "require": "./dist/index.js",
      "types": "./dist/index.d.ts"
    },
    "./deserializer/deserializer": {
      "import": "./dist/index.mjs",
      "require": "./dist/index.js",
      "types": "./dist/index.d.ts"
    },
    "./deserializer/diagnostics": {
      "import": "./dist/index.mjs",
      "require": "./dist/index.js",
      "types": "./dist/index.d.ts"
    },
    "./baml_test_runner": {
      "import": "./dist/index.mjs",
      "require": "./dist/index.js",
      "types": "./dist/index.d.ts",
      "default": "./dist/index.js"
    }
  },
  "scripts": {
    "test": "jest",
    "clean": "rm -rf dist",
    "build": "pnpm i && pnpm clean && tsc -p tsconfig.build.json && tsup",
    "tsc-thing": "tsc -p tsconfig.build.json"
  },
  "files": [
    "dist/**"
  ],
  "publishConfig": {
    "access": "public",
    "registry": "https://registry.npmjs.org/"
  },
  "keywords": [],
  "author": "contact@boundaryml.com",
  "license": "Apache-2.0",
  "devDependencies": {
    "@jest/types": "^29.6.3",
    "@swc/core": "^1.4.17",
    "@swc/jest": "^0.2.36",
    "@types/jest": "^29.5.11",
    "@types/json-schema": "^7.0.15",
    "@types/node": "^20.11.21",
    "@types/string-format": "^2.0.3",
    "install": "^0.13.0",
    "ts-jest": "^29.1.2",
    "ts-node": "^10.9.2",
    "tsup": "^8.0.2",
    "typescript": "^5.3.3"
  },
  "dependencies": {
    "@anthropic-ai/sdk": "^0.18.0",
    "@azure/openai": "1.0.0-beta.11",
    "@boundaryml/baml-core-ffi": "0.18.0",
    "@next/env": "^14.2.3",
    "dotenv": "^16.4.5",
    "dotenv-flow": "^4.1.0",
    "jest-runner": "^29.7.0",
    "json-schema": "^0.4.0",
    "ollama": "^0.5.0",
    "openai": "^4.25.0",
    "string-format": "^2.0.0",
    "xregexp": "^5.1.1"
  }
}<|MERGE_RESOLUTION|>--- conflicted
+++ resolved
@@ -1,10 +1,6 @@
 {
   "name": "@boundaryml/baml-core",
-<<<<<<< HEAD
-  "version": "0.0.8",
-=======
   "version": "0.0.10",
->>>>>>> 553bec80
   "description": "",
   "exports": {
     ".": {
