name: Gloo CLI

<<<<<<< HEAD
env:
  CLI_PATH: engine/baml-cli

# booee
=======
>>>>>>> 952b841f
on:
  pull_request:
    # paths:
    #   - "engine/baml-cli/**"
    branches:
      - vscode-baml-release
  push:
    paths:
      - "engine/.bumpversion.cfg"
    branches:
      - vscode-baml-release
    tags:
      - "release/baml-cli/v*.*.*"

jobs:
  build:
    name: Build ${{ matrix.platform.name }}

    strategy:
      fail-fast: false # Don't stop all builds if one fails
      matrix:
        platform:
          - os: ubuntu-20.04
            target: x86_64-unknown-linux-gnu
            bin: baml
            name: baml-linux-x86_64
            command: build

          - os: windows-latest
            target: x86_64-pc-windows-msvc
            bin: baml.exe
            name: baml-Windows-x86_64
            command: both

          - os: macOS-latest
            target: x86_64-apple-darwin
            bin: baml
            name: baml-Darwin-x86_64
            command: both
          - os: macOS-latest
            target: aarch64-apple-darwin
            bin: baml
            name: baml-Darwin-apple-silicon
            command: build # Can't test on macOS-latest because it's Intel

    runs-on: ${{ matrix.platform.os }}
    steps:
      - name: Checkout code
        uses: actions/checkout@v4
      - uses: Swatinem/rust-cache@v2
        with:
          workspaces: |
            engine/baml-cli

      - name: Build binary
        uses: houseabsolute/actions-rust-cross@v0
        with:
          command: ${{ matrix.platform.command }}
          target: ${{ matrix.platform.target }}
          args: "--locked --release"
          strip: ${{ github.event_name != 'pull_request' }}
          working-directory: engine/baml-cli

      - name: Add artifact
        uses: actions/upload-artifact@v3
        with:
          name: ${{ matrix.platform.name }}
          path: engine/baml-cli/target/${{ matrix.platform.target }}/release/${{ matrix.platform.bin }}

  pre-release:
    permissions:
      contents: write
    runs-on: ubuntu-latest
    needs: build
    if: github.ref == 'refs/heads/vscode-baml-release'
    environment: nightly

    steps:
      - name: Checkout code
        uses: actions/checkout@v4

      - name: Get artifact [Darwin-Intel]
        uses: actions/download-artifact@v3
        with:
          name: baml-Darwin-x86_64
          path: engine/baml-cli/target/x86_64-apple-darwin/release/
      - name: Get artifact [Darwin-Silicon]
        uses: actions/download-artifact@v3
        with:
          name: baml-Darwin-apple-silicon
          path: engine/baml-cli/target/aarch64-apple-darwin/release/
      - name: Get artifact [Linux]
        uses: actions/download-artifact@v3
        with:
          name: baml-linux-x86_64
          path: engine/baml-cli/target/x86_64-unknown-linux-gnu/release/
      - name: Get artifact [Windows]
        uses: actions/download-artifact@v3
        with:
          name: baml-Windows-x86_64
          path: engine/baml-cli/target/x86_64-pc-windows-msvc/release/
      - id: hash
        run: |
          VERSION=$(cat engine/.bumpversion.cfg | grep current_version | cut -d '=' -f 2 | sed 's/[", ]//g')

          if [[ ! $VERSION =~ ^[0-9]+\.[0-9]+\.[0-9]+-canary\.[0-9]+$ ]]; then
            echo "Version ($VERSION) is not a pre-release build"
            exit 1
          fi
          tar -czvf baml-linux-x86_64.tar.gz engine/baml-cli/target/x86_64-unknown-linux-gnu/release/baml
          tar -czvf baml-apple-intel.tar.gz engine/baml-cli/target/x86_64-apple-darwin/release/baml
          tar -czvf baml-apple-arm.tar.gz engine/baml-cli/target/aarch64-apple-darwin/release/baml
          echo "linux_hash=$(shasum -a 256 baml-linux-x86_64.tar.gz | cut -d ' ' -f 1)" >> $GITHUB_OUTPUT
          echo "darwin_intel_hash=$(shasum -a 256 baml-apple-intel.tar.gz | cut -d ' ' -f 1)" >> $GITHUB_OUTPUT
          echo "darwin_arm_hash=$(shasum -a 256 baml-apple-arm.tar.gz | cut -d ' ' -f 1)" >> $GITHUB_OUTPUT
          echo "windows_hash=$(shasum -a 256 engine/baml-cli/target/x86_64-pc-windows-msvc/release/baml.exe | cut -d ' ' -f 1)" >> $GITHUB_OUTPUT
          echo "version=$(echo $VERSION | cut -d '-' -f 1)" >> $GITHUB_OUTPUT
          echo "full_version=$VERSION" >> $GITHUB_OUTPUT

      - name: Release
        uses: softprops/action-gh-release@v1
        with:
          tag_name: "unstable/cli/v${{ steps.hash.outputs.version }}"
          files: |
            baml-linux-x86_64.tar.gz
            baml-apple-intel.tar.gz
            baml-apple-arm.tar.gz
            engine/baml-cli/target/x86_64-pc-windows-msvc/release/baml.exe
          prerelease: true # Must manually upgrade to release once homebrew is updated.
          body: |
            ## Hashes
            Full Version: `${{ steps.hash.outputs.full_version }}`
            Linux: `${{ steps.hash.outputs.linux_hash }}`
            Mac: Intel: `${{ steps.hash.outputs.darwin_intel_hash }}`
            Mac: Apple Silicon: `${{ steps.hash.outputs.darwin_arm_hash }}`
            Windows: `${{ steps.hash.outputs.windows_hash }}`
  release:
    permissions:
      contents: write
      pull-requests: write
    runs-on: ubuntu-latest
    needs: build
    if: startsWith(github.ref, 'refs/tags/release/')
    environment: release

    steps:
      - name: Checkout code
        uses: actions/checkout@v4

      - name: Get artifact [Darwin-Intel]
        uses: actions/download-artifact@v3
        with:
          name: baml-Darwin-x86_64
          path: engine/baml-cli/target/x86_64-apple-darwin/release/
      - name: Get artifact [Darwin-Silicon]
        uses: actions/download-artifact@v3
        with:
          name: baml-Darwin-apple-silicon
          path: engine/baml-cli/target/aarch64-apple-darwin/release/
      - name: Get artifact [Linux]
        uses: actions/download-artifact@v3
        with:
          name: baml-linux-x86_64
          path: engine/baml-cli/target/x86_64-unknown-linux-gnu/release/
      - name: Get artifact [Windows]
        uses: actions/download-artifact@v3
        with:
          name: baml-Windows-x86_64
          path: engine/baml-cli/target/x86_64-pc-windows-msvc/release/
      - id: hash
        run: |
          VERSION=$(cat engine/.bumpversion.cfg | grep current_version | cut -d '=' -f 2 | sed 's/[", ]//g')
          if [[ ! $VERSION =~ ^[0-9]+\.[0-9]+\.[0-9]+$ ]]; then
            echo "Version ($VERSION) is not a release build"
            exit 1
          fi
          tar -czvf baml-linux-x86_64.tar.gz engine/baml-cli/target/x86_64-unknown-linux-gnu/release/baml
          tar -czvf baml-apple-intel.tar.gz engine/baml-cli/target/x86_64-apple-darwin/release/baml
          tar -czvf baml-apple-arm.tar.gz engine/baml-cli/target/aarch64-apple-darwin/release/baml
          echo "linux_hash=$(shasum -a 256 baml-linux-x86_64.tar.gz | cut -d ' ' -f 1)" >> $GITHUB_OUTPUT
          echo "darwin_intel_hash=$(shasum -a 256 baml-apple-intel.tar.gz | cut -d ' ' -f 1)" >> $GITHUB_OUTPUT
          echo "darwin_arm_hash=$(shasum -a 256 baml-apple-arm.tar.gz | cut -d ' ' -f 1)" >> $GITHUB_OUTPUT
          echo "windows_hash=$(shasum -a 256 engine/baml-cli/target/x86_64-pc-windows-msvc/release/baml.exe | cut -d ' ' -f 1)" >> $GITHUB_OUTPUT
          echo "version=$VERSION" >> $GITHUB_OUTPUT

      - name: Release
        uses: softprops/action-gh-release@v1
        with:
          name: "Cli: ${{ steps.hash.outputs.version }}"
          tag_name: "releases/cli/v${{ steps.hash.outputs.version }}"
          files: |
            baml-linux-x86_64.tar.gz
            baml-apple-intel.tar.gz
            baml-apple-arm.tar.gz
            engine/baml-cli/target/x86_64-pc-windows-msvc/release/baml.exe
          prerelease: true # Must manually upgrade to release once homebrew is updated.
          body: |
            ## Hashes
            Linux: `${{ steps.hash.outputs.linux_hash }}`
            Mac: Intel: `${{ steps.hash.outputs.darwin_intel_hash }}`
            Mac: Apple Silicon: `${{ steps.hash.outputs.darwin_arm_hash }}`
            Windows: `${{ steps.hash.outputs.windows_hash }}`

      # TODO: Create a pull request on GlooHQ/homebrew-baml to update the version by running
      # release/patch-homebrew.sh<|MERGE_RESOLUTION|>--- conflicted
+++ resolved
@@ -1,12 +1,5 @@
 name: Gloo CLI
 
-<<<<<<< HEAD
-env:
-  CLI_PATH: engine/baml-cli
-
-# booee
-=======
->>>>>>> 952b841f
 on:
   pull_request:
     # paths:
