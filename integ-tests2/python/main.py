--- conflicted
+++ resolved
@@ -3,11 +3,7 @@
 from baml_client import b
 from baml_client.tracing import trace
 
-<<<<<<< HEAD
-=======
-
 @trace
->>>>>>> 99085dfd
 async def main2():
     # single = await b.ExtractResume(resume="Lee Hsien Loong[a] SPMJ DK (born 10 February 1952) is a Singaporean politician and former brigadier-general who has been serving as Senior Minister of Singapore since 2024, having previously served as Prime Minister of Singapore from 2004 to 2024. He has been the Member of Parliament (MP) for the Teck Ghee division of Ang Mo Kio GRC since 1991, and previously Teck Ghee SMC between 1984 and 1991, as well as Secretary-General of the People's Action Party (PAP) since 2004.")
     # print(single)
