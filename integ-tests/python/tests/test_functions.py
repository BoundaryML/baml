import time
from typing import List
import pytest
from assertpy import assert_that
from dotenv import load_dotenv
from .base64_test_data import image_b64, audio_b64

load_dotenv()
import baml_py
from ..baml_client import b
from ..baml_client.sync_client import b as sync_b
from ..baml_client.globals import (
    DO_NOT_USE_DIRECTLY_UNLESS_YOU_KNOW_WHAT_YOURE_DOING_RUNTIME,
)
from ..baml_client import partial_types
from ..baml_client.types import (
    DynInputOutput,
    NamedArgsSingleEnumList,
    NamedArgsSingleClass,
    StringToClassEntry,
)
from ..baml_client.tracing import trace, set_tags, flush, on_log_event
from ..baml_client.type_builder import TypeBuilder
import datetime
import concurrent.futures
import asyncio
import random


def test_sync():
    res = sync_b.TestFnNamedArgsSingleClass(
        myArg=NamedArgsSingleClass(
            key="key",
            key_two=True,
            key_three=52,
        )
    )
    print("got response", res)
    assert "52" in res


class TestAllInputs:
    @pytest.mark.asyncio
    async def test_single_bool(self):
        res = await b.TestFnNamedArgsSingleBool(True)
        assert res

    @pytest.mark.asyncio
    async def test_single_string_list(self):
        res = await b.TestFnNamedArgsSingleStringList(["a", "b", "c"])
        assert "a" in res and "b" in res and "c" in res

    @pytest.mark.asyncio
    async def test_single_class(self):
        res = await b.TestFnNamedArgsSingleClass(
            myArg=NamedArgsSingleClass(
                key="key",
                key_two=True,
                key_three=52,
            )
        )
        assert "52" in res

    @pytest.mark.asyncio
    async def test_multiple_args(self):
        res = await b.TestMulticlassNamedArgs(
            myArg=NamedArgsSingleClass(
                key="key",
                key_two=True,
                key_three=52,
            ),
            myArg2=NamedArgsSingleClass(
                key="key",
                key_two=True,
                key_three=64,
            ),
        )
        assert "52" in res and "64" in res

    @pytest.mark.asyncio
    async def test_single_enum_list(self):
        res = await b.TestFnNamedArgsSingleEnumList([NamedArgsSingleEnumList.TWO])
        assert "TWO" in res

    @pytest.mark.asyncio
    async def test_single_float(self):
        res = await b.TestFnNamedArgsSingleFloat(3.12)
        assert "3.12" in res

    @pytest.mark.asyncio
    async def test_single_int(self):
        res = await b.TestFnNamedArgsSingleInt(3566)
        assert "3566" in res

    @pytest.mark.asyncio
    async def test_single_map_string_to_string(self):
        res = await b.TestFnNamedArgsSingleMapStringToString(
            {"lorem": "ipsum", "dolor": "sit"}
        )
        assert "lorem" in res

    @pytest.mark.asyncio
    async def test_single_map_string_to_class(self):
        res = await b.TestFnNamedArgsSingleMapStringToClass(
            {"lorem": StringToClassEntry(word="ipsum")}
        )
        assert res["lorem"].word == "ipsum"

    @pytest.mark.asyncio
    async def test_single_map_string_to_map(self):
        res = await b.TestFnNamedArgsSingleMapStringToMap({"lorem": {"word": "ipsum"}})
        assert res["lorem"]["word"] == "ipsum"


class MyCustomClass(NamedArgsSingleClass):
    date: datetime.datetime


@pytest.mark.asyncio
async def accepts_subclass_of_baml_type():
    print("calling with class")
    _ = await b.TestFnNamedArgsSingleClass(
        myArg=MyCustomClass(
            key="key", key_two=True, key_three=52, date=datetime.datetime.now()
        )
    )


@pytest.mark.asyncio
async def test_should_work_for_all_outputs():
    a = "a"  # dummy
    res = await b.FnOutputBool(a)
    assert res == True

    list = await b.FnOutputClassList(a)
    assert len(list) > 0
    assert len(list[0].prop1) > 0

    classWEnum = await b.FnOutputClassWithEnum(a)
    assert classWEnum.prop2 in ["ONE", "TWO"]

    classs = await b.FnOutputClass(a)
    assert classs.prop1 is not None
    assert classs.prop2 == 540

    enumList = await b.FnEnumListOutput(a)
    assert len(enumList) == 2

    myEnum = await b.FnEnumOutput(a)
    # As no check is added for myEnum, adding a simple assert to ensure the call was made
    assert myEnum is not None


@pytest.mark.asyncio
async def test_should_work_with_image_url():
    res = await b.TestImageInput(
        img=baml_py.Image.from_url(
            "https://upload.wikimedia.org/wikipedia/en/4/4d/Shrek_%28character%29.png"
        )
    )
    assert_that(res.lower()).matches(r"(green|yellow|shrek|ogre)")


@pytest.mark.asyncio
async def test_should_work_with_image_list():
    res = await b.TestImageListInput(
        imgs=[
            baml_py.Image.from_url(
                "https://upload.wikimedia.org/wikipedia/en/4/4d/Shrek_%28character%29.png"
            ),
            baml_py.Image.from_url(
                "https://www.google.com/images/branding/googlelogo/2x/googlelogo_color_92x30dp.png"
            ),
        ]
    )
    assert_that(res.lower()).matches(r"(green|yellow)")


@pytest.mark.asyncio
async def test_should_work_with_vertex():
    res = await b.TestVertex("donkey kong")
    assert_that("donkey kong" in res.lower())


@pytest.mark.asyncio
async def test_should_work_with_image_base64():
    res = await b.TestImageInput(img=baml_py.Image.from_base64("image/png", image_b64))
    assert_that(res.lower()).matches(r"(green|yellow|shrek|ogre)")


@pytest.mark.asyncio
async def test_should_work_with_audio_base64():
    res = await b.AudioInput(aud=baml_py.Audio.from_base64("audio/mp3", audio_b64))
    assert "yes" in res.lower()


@pytest.mark.asyncio
async def test_should_work_with_audio_url():
    res = await b.AudioInput(
        aud=baml_py.Audio.from_url(
            "https://actions.google.com/sounds/v1/emergency/beeper_emergency_call.ogg"
        )
    )
    assert "no" in res.lower()


@pytest.mark.asyncio
async def test_works_with_retries2():
    try:
        await b.TestRetryExponential()
        assert False, "Expected an exception but none was raised."
    except Exception as e:
        print("Expected error", e)


@pytest.mark.asyncio
async def test_works_with_fallbacks():
    res = await b.TestFallbackClient()
    assert len(res) > 0, "Expected non-empty result but got empty."


@pytest.mark.asyncio
async def test_claude():
    res = await b.PromptTestClaude(input="Mt Rainier is tall")
    assert len(res) > 0, "Expected non-empty result but got empty."


@pytest.mark.asyncio
async def test_gemini():
    geminiRes = await b.TestGemini(input="Dr. Pepper")
    print(f"LLM output from Gemini: {geminiRes}")
    assert len(geminiRes) > 0, "Expected non-empty result but got empty."


@pytest.mark.asyncio
async def test_gemini_streaming():
    geminiRes = await b.stream.TestGemini(input="Dr. Pepper").get_final_response()
    print(f"LLM output from Gemini: {geminiRes}")

    assert len(geminiRes) > 0, "Expected non-empty result but got empty."


@pytest.mark.asyncio
async def test_aws():
    res = await b.TestAws(input="Mt Rainier is tall")
    assert len(res) > 0, "Expected non-empty result but got empty."


@pytest.mark.asyncio
async def test_openai_shorthand():
    res = await b.TestOpenAIShorthand(input="Mt Rainier is tall")
    assert len(res) > 0, "Expected non-empty result but got empty."


@pytest.mark.asyncio
async def test_openai_shorthand_streaming():
    res = await b.stream.TestOpenAIShorthand(
        input="Mt Rainier is tall"
    ).get_final_response()
    assert len(res) > 0, "Expected non-empty result but got empty."


@pytest.mark.asyncio
async def test_anthropic_shorthand():
    res = await b.TestAnthropicShorthand(input="Mt Rainier is tall")
    assert len(res) > 0, "Expected non-empty result but got empty."


@pytest.mark.asyncio
async def test_anthropic_shorthand_streaming():
    res = await b.stream.TestAnthropicShorthand(
        input="Mt Rainier is tall"
    ).get_final_response()
    assert len(res) > 0, "Expected non-empty result but got empty."


@pytest.mark.asyncio
async def test_fallback_to_shorthand():
    res = await b.TestFallbackToShorthand(input="Mt Rainier is tall")
    assert len(res) > 0, "Expected non-empty result but got empty."


@pytest.mark.asyncio
async def test_aws_streaming():
    res = await b.stream.TestAws(input="Mt Rainier is tall").get_final_response()
    assert len(res) > 0, "Expected non-empty result but got empty."


@pytest.mark.asyncio
async def test_streaming():
    stream = b.stream.PromptTestStreaming(
        input="Programming languages are fun to create"
    )
    msgs: list[str] = []

    start_time = asyncio.get_event_loop().time()
    last_msg_time = start_time
    first_msg_time = start_time + 10
    async for msg in stream:
        msgs.append(str(msg))
        if len(msgs) == 1:
            first_msg_time = asyncio.get_event_loop().time()

        last_msg_time = asyncio.get_event_loop().time()

    final = await stream.get_final_response()

    assert (
        first_msg_time - start_time <= 1.5
    ), "Expected first message within 1 second but it took longer."
    assert (
        last_msg_time - start_time >= 1
    ), "Expected last message after 1.5 seconds but it was earlier."
    assert len(final) > 0, "Expected non-empty final but got empty."
    assert len(msgs) > 0, "Expected at least one streamed response but got none."
    for prev_msg, msg in zip(msgs, msgs[1:]):
        assert msg.startswith(prev_msg), (
            "Expected messages to be continuous, but prev was %r and next was %r"
            % (
                prev_msg,
                msg,
            )
        )
    assert msgs[-1] == final, "Expected last stream message to match final response."


@pytest.mark.asyncio
async def test_streaming_uniterated():
    final = await b.stream.PromptTestStreaming(
        input="The color blue makes me sad"
    ).get_final_response()
    assert len(final) > 0, "Expected non-empty final but got empty."


def test_streaming_sync():
    stream = sync_b.stream.PromptTestStreaming(
        input="Programming languages are fun to create"
    )
    msgs: list[str] = []

    start_time = asyncio.get_event_loop().time()
    last_msg_time = start_time
    first_msg_time = start_time + 10
    for msg in stream:
        msgs.append(str(msg))
        if len(msgs) == 1:
            first_msg_time = asyncio.get_event_loop().time()

        last_msg_time = asyncio.get_event_loop().time()

    final = stream.get_final_response()

    assert (
        first_msg_time - start_time <= 1.5
    ), "Expected first message within 1 second but it took longer."
    assert (
        last_msg_time - start_time >= 1
    ), "Expected last message after 1.5 seconds but it was earlier."
    assert len(final) > 0, "Expected non-empty final but got empty."
    assert len(msgs) > 0, "Expected at least one streamed response but got none."
    for prev_msg, msg in zip(msgs, msgs[1:]):
        assert msg.startswith(prev_msg), (
            "Expected messages to be continuous, but prev was %r and next was %r"
            % (
                prev_msg,
                msg,
            )
        )
    assert msgs[-1] == final, "Expected last stream message to match final response."


def test_streaming_uniterated_sync():
    final = sync_b.stream.PromptTestStreaming(
        input="The color blue makes me sad"
    ).get_final_response()
    assert len(final) > 0, "Expected non-empty final but got empty."


@pytest.mark.asyncio
async def test_streaming_claude():
    stream = b.stream.PromptTestClaude(input="Mt Rainier is tall")
    msgs: list[str] = []
    async for msg in stream:
        msgs.append(str(msg))
    final = await stream.get_final_response()

    assert len(final) > 0, "Expected non-empty final but got empty."
    assert len(msgs) > 0, "Expected at least one streamed response but got none."
    for prev_msg, msg in zip(msgs, msgs[1:]):
        assert msg.startswith(prev_msg), (
            "Expected messages to be continuous, but prev was %r and next was %r"
            % (
                prev_msg,
                msg,
            )
        )
    print("msgs:")
    print(msgs[-1])
    print("final:")
    print(final)
    assert msgs[-1] == final, "Expected last stream message to match final response."


@pytest.mark.asyncio
async def test_streaming_gemini():
    stream = b.stream.TestGemini(input="Dr.Pepper")
    msgs: list[str] = []
    async for msg in stream:
        if msg is not None:
            msgs.append(msg)
    final = await stream.get_final_response()

    assert len(final) > 0, "Expected non-empty final but got empty."
    assert len(msgs) > 0, "Expected at least one streamed response but got none."
    for prev_msg, msg in zip(msgs, msgs[1:]):
        assert msg.startswith(prev_msg), (
            "Expected messages to be continuous, but prev was %r and next was %r"
            % (
                prev_msg,
                msg,
            )
        )
    print("msgs:")
    print(msgs[-1])
    print("final:")
    print(final)
    assert msgs[-1] == final, "Expected last stream message to match final response."


@pytest.mark.asyncio
async def test_tracing_async_only():
    @trace
    async def top_level_async_tracing():
        @trace
        async def nested_dummy_fn(_foo: str):
            time.sleep(0.5 + random.random())
            return "nested dummy fn"

        @trace
        async def dummy_fn(foo: str):
            await asyncio.gather(
                b.FnOutputClass(foo),
                nested_dummy_fn(foo),
            )
            return "dummy fn"

        await asyncio.gather(
            dummy_fn("dummy arg 1"),
            dummy_fn("dummy arg 2"),
            dummy_fn("dummy arg 3"),
        )
        await asyncio.gather(
            parent_async("first-arg-value"), parent_async2("second-arg-value")
        )
        return 1

    # Clear any existing traces
    DO_NOT_USE_DIRECTLY_UNLESS_YOU_KNOW_WHAT_YOURE_DOING_RUNTIME.flush()
    _ = DO_NOT_USE_DIRECTLY_UNLESS_YOU_KNOW_WHAT_YOURE_DOING_RUNTIME.drain_stats()

    res = await top_level_async_tracing()
    assert_that(res).is_equal_to(1)

    DO_NOT_USE_DIRECTLY_UNLESS_YOU_KNOW_WHAT_YOURE_DOING_RUNTIME.flush()
    stats = DO_NOT_USE_DIRECTLY_UNLESS_YOU_KNOW_WHAT_YOURE_DOING_RUNTIME.drain_stats()
    print("STATS", stats)
    assert_that(stats.started).is_equal_to(15)
    assert_that(stats.finalized).is_equal_to(stats.started)
    assert_that(stats.submitted).is_equal_to(stats.started)
    assert_that(stats.sent).is_equal_to(stats.started)
    assert_that(stats.done).is_equal_to(stats.started)
    assert_that(stats.failed).is_equal_to(0)


def test_tracing_sync():
    # res = parent_sync("first-arg-value")
    _ = sync_dummy_func("second-dummycall-arg")


def test_tracing_thread_pool():
    trace_thread_pool()


@pytest.mark.asyncio
async def test_tracing_thread_pool_async():
    await trace_thread_pool_async()


@pytest.mark.asyncio
async def test_tracing_async_gather():
    await trace_async_gather()


@pytest.mark.asyncio
async def test_tracing_async_gather_top_level():
    await asyncio.gather(*[async_dummy_func("second-dummycall-arg") for _ in range(10)])


@trace
def trace_thread_pool():
    with concurrent.futures.ThreadPoolExecutor() as executor:
        # Create 10 tasks and execute them
        futures = [
            executor.submit(parent_sync, "second-dummycall-arg") for _ in range(10)
        ]
        for future in concurrent.futures.as_completed(futures):
            future.result()


@trace
async def trace_thread_pool_async():
    with concurrent.futures.ThreadPoolExecutor() as executor:
        # Create 10 tasks and execute them
        futures = [executor.submit(trace_async_gather) for _ in range(10)]
        for future in concurrent.futures.as_completed(futures):
            _ = await future.result()


@trace
async def trace_async_gather():
    await asyncio.gather(
        *[async_dummy_func("handcrafted-artisan-arg") for _ in range(10)]
    )


@trace
async def parent_async(myStr: str):
    set_tags(myKey="myVal")
    await async_dummy_func(myStr)
    await b.FnOutputClass(myStr)
    sync_dummy_func(myStr)
    return "hello world parentasync"


@trace
async def parent_async2(myStr: str):
    return "hello world parentasync2"


@trace
def parent_sync(myStr: str):
    import time
    import random

    time.sleep(0.5 + random.random())
    sync_dummy_func(myStr)
    return "hello world parentsync"


@trace
async def async_dummy_func(myArgggg: str):
    await asyncio.sleep(0.5 + random.random())
    return "asyncDummyFuncOutput"


@trace
def sync_dummy_func(dummyFuncArg: str):
    return "pythonDummyFuncOutput"


@pytest.fixture(scope="session", autouse=True)
def cleanup():
    """Cleanup a testing directory once we are finished."""
    flush()


@pytest.mark.asyncio
async def test_dynamic():
    tb = TypeBuilder()
    tb.Person.add_property("last_name", tb.string().list())
    tb.Person.add_property("height", tb.float().optional()).description(
        "Height in meters"
    )

    tb.Hobby.add_value("chess")
    for name, val in tb.Hobby.list_values():
        val.alias(name.lower())

    tb.Person.add_property("hobbies", tb.Hobby.type().list()).description(
        "Some suggested hobbies they might be good at"
    )

    # no_tb_res = await b.ExtractPeople("My name is Harrison. My hair is black and I'm 6 feet tall.")
    tb_res = await b.ExtractPeople(
        "My name is Harrison. My hair is black and I'm 6 feet tall. I'm pretty good around the hoop.",
        {"tb": tb},
    )

    assert len(tb_res) > 0, "Expected non-empty result but got empty."

    for r in tb_res:
        print(r.model_dump())


@pytest.mark.asyncio
async def test_dynamic_class_output():
    tb = TypeBuilder()
    tb.DynamicOutput.add_property("hair_color", tb.string())
    print(tb.DynamicOutput.list_properties())
    for prop in tb.DynamicOutput.list_properties():
        print(f"Property: {prop}")

    output = await b.MyFunc(
        input="My name is Harrison. My hair is black and I'm 6 feet tall.",
        baml_options={"tb": tb},
    )
    output = await b.MyFunc(
        input="My name is Harrison. My hair is black and I'm 6 feet tall.",
        baml_options={"tb": tb},
    )
    print(output.model_dump_json())
    assert output.hair_color == "black"


@pytest.mark.asyncio
async def test_dynamic_class_nested_output_no_stream():
    tb = TypeBuilder()
    nested_class = tb.add_class("Name")
    nested_class.add_property("first_name", tb.string())
    nested_class.add_property("last_name", tb.string().optional())
    nested_class.add_property("middle_name", tb.string().optional())

    other_nested_class = tb.add_class("Address")

    # name should be first in the prompt schema
    tb.DynamicOutput.add_property("name", nested_class.type().optional())
    tb.DynamicOutput.add_property("address", other_nested_class.type().optional())
    tb.DynamicOutput.add_property("hair_color", tb.string()).alias("hairColor")
    tb.DynamicOutput.add_property("height", tb.float().optional())

    output = await b.MyFunc(
        input="My name is Mark Gonzalez. My hair is black and I'm 6 feet tall.",
        baml_options={"tb": tb},
    )
    print(output.model_dump_json())
    # assert the order of the properties inside output dict:
    assert (
        output.model_dump_json()
        == '{"name":{"first_name":"Mark","last_name":"Gonzalez","middle_name":null},"address":null,"hair_color":"black","height":6.0}'
    )


@pytest.mark.asyncio
async def test_dynamic_class_nested_output_stream():
    tb = TypeBuilder()
    nested_class = tb.add_class("Name")
    nested_class.add_property("first_name", tb.string())
    nested_class.add_property("last_name", tb.string().optional())

    # name should be first in the prompt schema
    tb.DynamicOutput.add_property("name", nested_class.type().optional())
    tb.DynamicOutput.add_property("hair_color", tb.string())

    stream = b.stream.MyFunc(
        input="My name is Mark Gonzalez. My hair is black and I'm 6 feet tall.",
        baml_options={"tb": tb},
    )
    msgs: List[partial_types.DynamicOutput] = []
    async for msg in stream:
        print("streamed ", msg)
        print("streamed ", msg.model_dump())
        msgs.append(msg)
    output = await stream.get_final_response()

    print(output.model_dump_json())
    # assert the order of the properties inside output dict:
    assert (
        output.model_dump_json()
        == '{"name":{"first_name":"Mark","last_name":"Gonzalez"},"hair_color":"black"}'
    )


@pytest.mark.asyncio
async def test_stream_dynamic_class_output():
    tb = TypeBuilder()
    tb.DynamicOutput.add_property("hair_color", tb.string())
    print(tb.DynamicOutput.list_properties())
    for prop, _ in tb.DynamicOutput.list_properties():
        print(f"Property: {prop}")

    cr = baml_py.ClientRegistry()
    cr.add_llm_client("MyClient", "openai", {"model": "gpt-4o-mini"})
    cr.set_primary("MyClient")
    stream = b.stream.MyFunc(
        input="My name is Harrison. My hair is black and I'm 6 feet tall.",
        baml_options={"tb": tb, "client_registry": cr},
    )
    msgs: List[partial_types.DynamicOutput] = []
    async for msg in stream:
        print("streamed ", msg.model_dump())
        msgs.append(msg)
    final = await stream.get_final_response()

    assert len(msgs) > 0, "Expected at least one streamed response but got none."
    print("final ", final)
    print("final ", final.model_dump())
    print("final ", final.model_dump_json())
    assert final.hair_color == "black"


@pytest.mark.asyncio
async def test_dynamic_inputs_list2():
    tb = TypeBuilder()
    tb.DynInputOutput.add_property("new_key", tb.string().optional())
    custom_class = tb.add_class("MyBlah")
    custom_class.add_property("nestedKey1", tb.string())
    tb.DynInputOutput.add_property("blah", custom_class.type())

    res = await b.DynamicListInputOutput(
        [
            DynInputOutput.model_validate(
                {
                    "new_key": "hi1",
                    "testKey": "myTest",
                    "blah": {
                        "nestedKey1": "nestedVal",
                    },
                }
            ),
            DynInputOutput.model_validate(
                {
                    "new_key": "hi",
                    "testKey": "myTest",
                    "blah": {
                        "nestedKey1": "nestedVal",
                    },
                }
            ),
        ],
        {"tb": tb},
    )
    assert res[0].new_key == "hi1"
    assert res[0].testKey == "myTest"
    assert res[0].blah["nestedKey1"] == "nestedVal"
    assert res[1].new_key == "hi"
    assert res[1].testKey == "myTest"
    assert res[1].blah["nestedKey1"] == "nestedVal"


@pytest.mark.asyncio
async def test_dynamic_inputs_list():
    tb = TypeBuilder()
    tb.DynInputOutput.add_property("new_key", tb.string().optional())
    custom_class = tb.add_class("MyBlah")
    custom_class.add_property("nestedKey1", tb.string())
    tb.DynInputOutput.add_property("blah", custom_class.type())

    res = await b.DynamicListInputOutput(
        [
            DynInputOutput.model_validate(
                {
                    "new_key": "hi",
                    "testKey": "myTest",
                    "blah": {
                        "nestedKey1": "nestedVal",
                    },
                }
            ),
            DynInputOutput.model_validate(
                {
                    "new_key": "hi",
                    "testKey": "myTest",
                    "blah": {
                        "nestedKey1": "nestedVal",
                    },
                }
            ),
        ],
        {"tb": tb},
    )
    assert res[0].new_key == "hi"
    assert res[0].testKey == "myTest"
    assert res[0].blah["nestedKey1"] == "nestedVal"
    assert res[1].new_key == "hi"
    assert res[1].testKey == "myTest"
    assert res[1].blah["nestedKey1"] == "nestedVal"


@pytest.mark.asyncio
async def test_dynamic_output_map():
    tb = TypeBuilder()
    tb.DynamicOutput.add_property("hair_color", tb.string())
    tb.DynamicOutput.add_property(
        "attributes", tb.map(tb.string(), tb.string())
    ).description("Things like 'eye_color' or 'facial_hair'")
    print(tb.DynamicOutput.list_properties())
    for prop, _ in tb.DynamicOutput.list_properties():
        print(f"Property: {prop}")

    res = await b.MyFunc(
        input="My name is Harrison. My hair is black and I'm 6 feet tall. I have blue eyes and a beard.",
        baml_options={"tb": tb},
    )

    print("final ", res)
    print("final ", res.model_dump())
    print("final ", res.model_dump_json())
    assert res.hair_color == "black"
    assert res.attributes["eye_color"] == "blue"
    assert res.attributes["facial_hair"] == "beard"


@pytest.mark.asyncio
async def test_dynamic_output_union():
    tb = TypeBuilder()
    tb.DynamicOutput.add_property("hair_color", tb.string())
    tb.DynamicOutput.add_property(
        "attributes", tb.map(tb.string(), tb.string())
    ).description("Things like 'eye_color' or 'facial_hair'")
    # Define two classes
    class1 = tb.add_class("Class1")
    class1.add_property("meters", tb.float())

    class2 = tb.add_class("Class2")
    class2.add_property("feet", tb.float())
    class2.add_property("inches", tb.float().optional())

    # Use the classes in a union property
    tb.DynamicOutput.add_property("height", tb.union([class1.type(), class2.type()]))
    print(tb.DynamicOutput.list_properties())
    for prop, _ in tb.DynamicOutput.list_properties():
        print(f"Property: {prop}")

    res = await b.MyFunc(
        input="My name is Harrison. My hair is black and I'm 6 feet tall. I have blue eyes and a beard. I am 30 years old.",
        baml_options={"tb": tb},
    )

    print("final ", res)
    print("final ", res.model_dump())
    print("final ", res.model_dump_json())
    assert res.hair_color == "black"
    assert res.attributes["eye_color"] == "blue"
    assert res.attributes["facial_hair"] == "beard"
    assert res.height["feet"] == 6

    res = await b.MyFunc(
        input="My name is Harrison. My hair is black and I'm 1.8 meters tall. I have blue eyes and a beard. I am 30 years old.",
        baml_options={"tb": tb},
    )

    print("final ", res)
    print("final ", res.model_dump())
    print("final ", res.model_dump_json())
    assert res.hair_color == "black"
    assert res.attributes["eye_color"] == "blue"
    assert res.attributes["facial_hair"] == "beard"
    assert res.height["meters"] == 1.8


@pytest.mark.asyncio
async def test_nested_class_streaming():
    stream = b.stream.FnOutputClassNested(
        input="My name is Harrison. My hair is black and I'm 6 feet tall."
    )
    msgs: List[partial_types.TestClassNested] = []
    async for msg in stream:
        print("streamed ", msg.model_dump(mode="json"))
        msgs.append(msg)
    final = await stream.get_final_response()

    assert len(msgs) > 0, "Expected at least one streamed response but got none."
    print("final ", final.model_dump(mode="json"))


@pytest.mark.asyncio
async def test_dynamic_clients():
    cb = baml_py.ClientRegistry()
    cb.add_llm_client("MyClient", "openai", {"model": "gpt-3.5-turbo"})
    cb.set_primary("MyClient")

    capitol = await b.ExpectFailure(
        baml_options={"client_registry": cb},
    )
    assert_that(capitol.lower()).contains("london")


@pytest.mark.asyncio
async def test_event_log_hook():
    def event_log_hook(event: baml_py.baml_py.BamlLogEvent):
        print("Event log hook1: ")
        print("Event log event ", event)

    flush()  # clear any existing hooks
    on_log_event(event_log_hook)
    res = await b.TestFnNamedArgsSingleStringList(["a", "b", "c"])
    assert res
    flush()  # clear the hook
    on_log_event(None)


@pytest.mark.asyncio
async def test_aws_bedrock():
    ## unstreamed
    # res = await b.TestAws("lightning in a rock")
    # print("unstreamed", res)

    ## streamed
    stream = b.stream.TestAws("lightning in a rock")

    async for msg in stream:
        if msg:
            print("streamed ", repr(msg[-100:]))

    res = await stream.get_final_response()
    print("streamed final", res)
    assert len(res) > 0, "Expected non-empty result but got empty."


@pytest.mark.asyncio
async def test_serialization_exception():
    with pytest.raises(Exception) as excinfo:
        await b.DummyOutputFunction("dummy input")

    print("Exception message: ", excinfo)
    assert "Failed to coerce" in str(excinfo)


@pytest.mark.asyncio
async def test_stream_serialization_exception():
    with pytest.raises(Exception) as excinfo:
        stream = b.stream.DummyOutputFunction("dummy input")
        async for msg in stream:
            print("streamed ", msg)

        _ = await stream.get_final_response()

    print("Exception message: ", excinfo)
    assert "Failed to coerce" in str(excinfo)


def test_stream2_serialization_exception():
    tb = TypeBuilder()
    tb.DummyOutput.add_property("nonce3", tb.string())

    async def stream_func():
        with pytest.raises(Exception) as excinfo:
            stream = b.stream.DummyOutputFunction("dummy input", {"tb": tb})
            async for msg in stream:
                print("streamed ", msg)

            _ = await stream.get_final_response()

        print("Exception message: ", excinfo)
        assert "Failed to coerce" in str(excinfo)

    asyncio.run(stream_func())

<<<<<<< HEAD

@pytest.mark.asyncio
async def test_descriptions():
    res = await b.SchemaDescriptions(
        "donkey kong"
    )  # Assuming this returns a Pydantic model

    # Check Nested2 values
    assert res.prop2.prop20.prop11 == "three"
    assert res.prop2.prop20.prop12 == "four"

    # Check Nested values
    assert res.prop2.prop3 == "three"
    assert res.prop2.prop4 == "four"

    # Check Schema values
    assert res.prop1 == "one"
    assert res.prop2 == "two"
    assert res.prop5 == ["hi"]  # Assuming it's a list with one item
    assert res.prop6 == "blah"
    assert res.nested_attrs == ["nested"]  # Assuming it's a list with one item
    assert res.parens == "parens1"
    assert res.other_group == "other"
=======
@pytest.mark.asyncio
async def test_caching():
    story_idea = """
    In a near-future society where dreams have become a tradable commodity and shared experience, a lonely and socially awkward teenager named Alex discovers they possess a rare and powerful ability to not only view but also manipulate the dreams of others. Initially thrilled by this newfound power, Alex begins subtly altering the dreams of classmates and family members, helping them overcome fears, boost confidence, or experience fantastical adventures.
As Alex's skills grow, so does their influence. They start selling premium dream experiences on the black market, crafting intricate and addictive dreamscapes for wealthy clients. However, the line between dream and reality begins to blur for those exposed to Alex's creations. Some clients struggle to differentiate between their true memories and the artificial ones implanted by Alex's dream manipulation.
Complications arise when a mysterious government agency takes notice of Alex's unique abilities. They offer Alex a chance to use their gift for "the greater good," hinting at applications in therapy, criminal rehabilitation, and even national security. Simultaneously, a underground resistance movement reaches out, warning Alex about the dangers of dream manipulation and the potential for mass control and exploitation.
Caught between these opposing forces, Alex must navigate a complex web of ethical dilemmas. They grapple with questions of free will, the nature of consciousness, and the responsibility that comes with having power over people's minds. As the consequences of their actions spiral outward, affecting the lives of loved ones and strangers alike, Alex is forced to confront the true nature of their ability and decide how—or if—it should be used.
The story explores themes of identity, the subconscious mind, the ethics of technology, and the power of imagination. It delves into the potential consequences of a world where our most private thoughts and experiences are no longer truly our own, and examines the fine line between helping others and manipulating them for personal gain or a perceived greater good.
"""
    rand = random.randint(0, 26)
    story_idea += " " + rand * "a"
    start = time.time()
    res = await b.TestCaching(story_idea)
    duration = time.time() - start

    start = time.time()
    res2 = await b.TestCaching(story_idea)
    duration2 = time.time() - start

    print("Duration no caching: ", duration)
    print("Duration with caching: ", duration2)

    assert duration2 < duration, "Expected second call to be faster than first by a large margin."
>>>>>>> ddd15c92
<|MERGE_RESOLUTION|>--- conflicted
+++ resolved
@@ -946,7 +946,6 @@
 
     asyncio.run(stream_func())
 
-<<<<<<< HEAD
 
 @pytest.mark.asyncio
 async def test_descriptions():
@@ -970,7 +969,7 @@
     assert res.nested_attrs == ["nested"]  # Assuming it's a list with one item
     assert res.parens == "parens1"
     assert res.other_group == "other"
-=======
+
 @pytest.mark.asyncio
 async def test_caching():
     story_idea = """
@@ -993,5 +992,4 @@
     print("Duration no caching: ", duration)
     print("Duration with caching: ", duration2)
 
-    assert duration2 < duration, "Expected second call to be faster than first by a large margin."
->>>>>>> ddd15c92
+    assert duration2 < duration, "Expected second call to be faster than first by a large margin."