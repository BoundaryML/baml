---
title: What is BAML?
slug: docs/get-started/what-is-baml
---

<<<<<<< HEAD

**BAML is a domain-specific language to write and test LLM functions.**

=======
**BAML is a domain-specific language to write and test LLM functions.**

>>>>>>> fa70f6eb
In BAML, prompts are treated like functions. An LLM function is a prompt template with some defined input variables, and a specific output type like a class, enum, union, optional string, etc.


With BAML you can write and test a complex LLM function in 1/10 of the time it takes to setup a python LLM testing environment.

## Try it out in the playground -- [PromptFiddle.com](https://promptfiddle.com)

Share your creations and ask questions in our [Discord](https://discord.gg/BTNBeXGuaS).


## Demo video
<iframe src="https://fast.wistia.net/embed/iframe/5fxpquglde?seo=false&videoFoam=false" title="BAML Demo Video" allow="autoplay; fullscreen" allowtransparency="true" frameborder="0" scrolling="no" class="wistia_embed" name="wistia_embed" msallowfullscreen width="640" height="352"></iframe>
<script src="https://fast.wistia.net/assets/external/E-v1.js" async></script>

## Features

### Language features
- **Python / Typescript / Ruby support**: Plug-and-play BAML with other languages
- **JSON correction**: BAML fixes bad JSON returned by LLMs (e.g. unquoted keys, newlines, comments, extra quotes, and more)
- **Wide model support**: Ollama, Openai, Anthropic, Gemini. Tested on small models like Llama2
- **Streaming**: Stream structured partial outputs
- **Resilience and fallback features**: Add retries, redundancy, to your LLM calls

### Developer Experience
- **Stability**: BAML works the same in EVERY language we support. No more "it works in python but not in Typescript"
- **Type safety**: BAML is a typed language, so you get type errors before you run your LLM, and autocomplete in your IDE
- **Realtime Prompt Previews**: See the full prompt always, even if it has loops and conditionals
- **Testing support**: Test functions in the playground with 1 click

### Production features
- **Observability Platform**: Use Boundary Studio to visualize your functions and replay production requests with 1 click

## Companies using BAML

- [Zenfetch](https://zenfetch.com/) - ChatGPT for your bookmarks
- [Vetrec](https://www.vetrec.io/) - AI-powered Clinical Notes for Veterinarians
- [MagnaPlay](https://www.magnaplay.com/) - Production-quality machine translation for games
- [Aer Compliance](https://www.aercompliance.com/) - AI-powered compliance tasks
- [Haven](https://www.usehaven.ai/) - Automate Tenant communications with AI
- [Muckrock](https://www.muckrock.com/) - FOIA request tracking and filing
- and more! [Let us know](https://calendly.com/boundaryml/meeting-with-founders) if you want to be showcased or want to work with us 1-1 to solve your usecase.

## Starter projects

- [BAML + NextJS 14 + Streaming](https://github.com/BoundaryML/baml-examples/tree/main/nextjs-starter)
- [BAML + FastAPI + Streaming](https://github.com/BoundaryML/baml-examples/tree/main/python-fastapi-starter)

## First steps
<<<<<<< HEAD
We recommend checking the examples in [PromptFiddle.com](https://promptfiddle.com). Once you're ready to start, [install the toolchain](quickstart/python.mdx) and read the [guides](../calling-baml/calling-functions.mdx).
=======
We recommend checking the examples in [PromptFiddle.com](https://promptfiddle.com). Once you're ready to start, [install the toolchain](/docs/get-started/quickstart/python) and read the [guides](/docs/calling-baml/calling-functions).
>>>>>>> fa70f6eb
<|MERGE_RESOLUTION|>--- conflicted
+++ resolved
@@ -3,14 +3,9 @@
 slug: docs/get-started/what-is-baml
 ---
 
-<<<<<<< HEAD
 
 **BAML is a domain-specific language to write and test LLM functions.**
 
-=======
-**BAML is a domain-specific language to write and test LLM functions.**
-
->>>>>>> fa70f6eb
 In BAML, prompts are treated like functions. An LLM function is a prompt template with some defined input variables, and a specific output type like a class, enum, union, optional string, etc.
 
 
@@ -59,8 +54,4 @@
 - [BAML + FastAPI + Streaming](https://github.com/BoundaryML/baml-examples/tree/main/python-fastapi-starter)
 
 ## First steps
-<<<<<<< HEAD
-We recommend checking the examples in [PromptFiddle.com](https://promptfiddle.com). Once you're ready to start, [install the toolchain](quickstart/python.mdx) and read the [guides](../calling-baml/calling-functions.mdx).
-=======
-We recommend checking the examples in [PromptFiddle.com](https://promptfiddle.com). Once you're ready to start, [install the toolchain](/docs/get-started/quickstart/python) and read the [guides](/docs/calling-baml/calling-functions).
->>>>>>> fa70f6eb
+We recommend checking the examples in [PromptFiddle.com](https://promptfiddle.com). Once you're ready to start, [install the toolchain](/docs/get-started/quickstart/python) and read the [guides](/docs/calling-baml/calling-functions).