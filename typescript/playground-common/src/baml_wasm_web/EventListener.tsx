--- conflicted
+++ resolved
@@ -16,12 +16,8 @@
   WasmScope,
 } from '@gloo-ai/baml-schema-wasm-web/baml_schema_build'
 import { vscode } from '../utils/vscode'
-<<<<<<< HEAD
 // import { v4 as uuid } from 'uuid'
-
-=======
 import { useRunHooks } from './test_uis/testHooks'
->>>>>>> 7cd87942
 // const wasm = await import("@gloo-ai/baml-schema-wasm-web/baml_schema_build");
 // const { WasmProject, WasmRuntime, WasmRuntimeContext, version: RuntimeVersion } = wasm;
 const postMessageToExtension = (message: any) => {
