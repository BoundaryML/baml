import { Badge } from '@/components/ui/badge'
import { Button } from '@/components/ui/button'
import { VSCodeButton, VSCodeLink, VSCodeProgressRing, VSCodeTextField } from '@vscode/webview-ui-toolkit/react'
import { atom, useAtom, useAtomValue, useSetAtom } from 'jotai'
import React, { PropsWithChildren, useEffect, useMemo, useState, useCallback } from 'react'
import {
  TestState,
  type TestStatusType,
  runningTestsAtom,
  statusCountAtom,
  testStatusAtom,
  DoneTestStatusType,
  useRunHooks,
  showTestsAtom,
  showClientGraphAtom,
} from './testHooks'
import CustomErrorBoundary from '../../utils/ErrorFallback'
import {
  type WasmTestCase,
  type TestStatus,
  type WasmTestResponse,
  WasmFunctionResponse,
} from '@gloo-ai/baml-schema-wasm-web/baml_schema_build'
import JsonView from 'react18-json-view'
import clsx from 'clsx'
<<<<<<< HEAD
import { FilterIcon, Link2Icon, PlayIcon, PlusIcon } from 'lucide-react'
import { currentClientsAtom, selectedFunctionAtom, selectedTestCaseAtom } from '../EventListener'
=======
import { Check, Copy, FilterIcon, Link2Icon, PlayIcon, PlusIcon } from 'lucide-react'
import { selectedFunctionAtom, selectedTestCaseAtom } from '../EventListener'
>>>>>>> d7936036
import { Dialog, DialogContent, DialogTrigger } from '@/components/ui/dialog'
import FunctionTestSnippet from '../../shared/TestSnippet'
import { Tooltip, TooltipContent } from '../../components/ui/tooltip'
import { TooltipTrigger } from '../../components/ui/tooltip'
import { orchestration_nodes, orchIndexAtom } from '../../baml_wasm_web/EventListener'
import {
  ReactFlow,
  addEdge,
  Background,
  useNodesState,
  useEdgesState,
  MiniMap,
  MarkerType,
  Connection,
} from '@xyflow/react'
import { Sparkles } from 'lucide-react'

const TestStatusMessage: React.FC<{ testStatus: DoneTestStatusType }> = ({ testStatus }) => {
  switch (testStatus) {
    case 'passed':
      return <div className='text-vscode-testing-iconPassed'>Passed</div>
    case 'llm_failed':
      return <div className='text-vscode-testing-iconFailed'>LLM Failed</div>
    case 'parse_failed':
      return <div className='text-vscode-testing-iconFailed'>Parse Failed</div>
    case 'error':
      return <div className='text-vscode-testing-iconFailed'>Unable to run</div>
  }
}

const TestStatusIcon: React.FC<{
  testRunStatus: TestStatusType
  testStatus?: DoneTestStatusType
  traceUrl?: string
}> = ({ testRunStatus, testStatus, traceUrl }) => {
  const testStatusIcon = (
    <div className='text-vscode-descriptionForeground'>
      {
        {
          queued: 'Queued',
          running: <VSCodeProgressRing className='h-4' />,
          done: (
            <div className='flex flex-row items-center gap-1'>
              {testStatus && <TestStatusMessage testStatus={testStatus} />}
              {traceUrl && <Link2Icon className='inline w-3 h-3 text-center hover:underline icon-link' />}
            </div>
          ),
          error: (
            <div className='flex flex-row items-center gap-1'>
              <div className='text-vscode-testing-iconFailed'>Unable to run</div>
            </div>
          ),
        }[testRunStatus]
      }
    </div>
  )

  return traceUrl ? (
    <a className='hover:underline' href={traceUrl}>
      {testStatusIcon}
    </a>
  ) : (
    testStatusIcon
  )
}

type FilterValues = 'queued' | 'running' | 'error' | 'llm_failed' | 'parse_failed' | 'passed'
const filterAtom = atom(new Set<FilterValues>(['running', 'error', 'llm_failed', 'parse_failed', 'passed']))

const checkFilter = (filter: Set<FilterValues>, status: TestStatusType, test_status?: DoneTestStatusType) => {
  if (filter.size === 0) {
    return true
  }

  if (status === 'done') {
    if (test_status === undefined) {
      return false
    }
    return filter.has(test_status)
  }

  return filter.has(status)
}

const LLMTestResult: React.FC<{ test: WasmTestResponse; doneStatus: DoneTestStatusType; testLatency: number }> = ({
  test,
  doneStatus,
  testLatency,
}) => {
  const [copiedRaw, setCopiedRaw] = useState(false)
  const [copiedParsed, setCopiedParsed] = useState(false)
  const copyToClipboard = (text: string, setCopied: React.Dispatch<React.SetStateAction<boolean>>) => {
    navigator.clipboard.writeText(text)
    setCopied(true)
    setTimeout(() => setCopied(false), 2000)
  }
  const failure = test.failure_message()
  const llm_response = test.llm_response()
  const llm_failure = test.llm_failure()
  const parsed = test.parsed_response()
  const sorted_parsed = parsed ? JSON.parse(parsed) : undefined

  const latencyMs = llm_response?.latency_ms ?? llm_failure?.latency_ms
  const client = llm_response?.client_name() ?? llm_failure?.client_name()
  const model = llm_response?.model ?? llm_failure?.model
  const bamlOverheadLatency = testLatency - (latencyMs ? Number(latencyMs) : 0)
  console.log('llm response', {
    latency_ms: llm_response?.latency_ms,
    output_tokens: llm_response?.output_tokens,
    model: llm_response?.model,
  })

  const details = [
    [llm_response?.model, `${llm_response?.model}`],
    [
      llm_response?.input_tokens && llm_response?.output_tokens,
      `${llm_response?.input_tokens} input tokens → ${llm_response?.output_tokens} output tokens`,
    ],
  ]
    .filter((x) => x[0] !== undefined)
    .map((x) => x[1])

  const detailsText = details.length > 0 ? ` (${details.join(', ')})` : ''

  return (
    <div className='flex flex-col w-full gap-1'>
      {failure !== undefined &&
        !(doneStatus === 'parse_failed' || (doneStatus === 'llm_failed' && (llm_response || llm_failure))) && (
          <div className='text-xs text-vscode-errorForeground'>{failure || '<no failure message>'}</div>
        )}
      {(llm_response || llm_failure) && (
        <div className='w-full text-xs text-vscode-descriptionForeground'>
          <div>
            <b>{latencyMs?.toString()}ms</b> using <b>{client}</b>
            {detailsText}
            {latencyMs !== undefined && bamlOverheadLatency > 0 && <> (+ {bamlOverheadLatency}ms for BAML)</>}
          </div>
          <div className='grid grid-cols-2 gap-2'>
            <div className='flex flex-col'>
              {llm_response?.output_tokens === undefined
                ? 'Raw LLM Response:'
                : `Raw LLM Response (${llm_response?.output_tokens} tokens):`}
              <div className='px-1 py-2'>
                {llm_response && (
                  <pre className='px-1 py-2 whitespace-pre-wrap rounded-sm bg-vscode-input-background max-h-[300px] overflow-y-auto relative pr-2'>
                    {llm_response.content}
                    <div className='absolute flex items-center top-1 right-1'>
                      <button
                        className='text-vscode-foreground hover:text-vscode-button-foreground'
                        onClick={() => copyToClipboard(llm_response.content, setCopiedRaw)}
                      >
                        {copiedRaw ? <Check size={16} /> : <Copy size={16} />}
                      </button>
                      {copiedRaw && <span className='ml-1 text-xs text-vscode-foreground'>Copied</span>}
                    </div>
                  </pre>
                )}
                {llm_failure && (
                  <pre className='text-xs whitespace-pre-wrap text-vscode-errorForeground'>
                    <b>{llm_failure.code}</b>
                    <br />
                    {llm_failure.message}
                    <br />
                    <br />
                    {(window as any).next?.version ? (
                      <>Check the browser's network tab for more details</>
                    ) : (
                      <>
                        {
                          'Check the webview network tab for more details. Command Palette -> Open webview developer tools. '
                        }
                      </>
                    )}
                    <br />
                  </pre>
                )}
              </div>
            </div>
            {(doneStatus === 'parse_failed' || parsed !== undefined) && (
              <div className='relative flex flex-col'>
                Parsed LLM Response:
                <div className='relative px-1 py-2'>
                  {failure && <pre className='text-xs whitespace-pre-wrap text-vscode-errorForeground'>{failure}</pre>}
                  {parsed !== undefined && (
                    <>
                      <JsonView
                        enableClipboard={false}
                        className='bg-[#1E1E1E] px-1 py-1 rounded-sm'
                        theme='a11y'
                        collapseStringsAfterLength={200}
                        matchesURL
                        src={sorted_parsed}
                      />
                      <div className='absolute flex items-center top-3 right-2'>
                        <button
                          className='text-vscode-descriptionForeground hover:text-vscode-foreground'
                          onClick={() => copyToClipboard(JSON.stringify(sorted_parsed, null, 2), setCopiedParsed)}
                        >
                          {copiedParsed ? <Check size={16} /> : <Copy size={16} />}
                        </button>
                        {copiedParsed && <span className='ml-1 text-xs text-vscode-foreground'>Copied</span>}
                      </div>
                    </>
                  )}
                </div>
              </div>
            )}
          </div>
        </div>
      )}
    </div>
  )
}

const LLMFunctionResult: React.FC<{ test: WasmFunctionResponse }> = ({ test }) => {
  const llm_response = test.llm_response()
  const llm_failure = test.llm_failure()
  const parsed = test.parsed_response()
  const sorted_parsed = parsed ? JSON.parse(parsed) : undefined

  const latencyMs = llm_response?.latency_ms ?? llm_failure?.latency_ms
  const client = llm_response?.client_name() ?? llm_failure?.client_name()
  const model = llm_response?.model ?? llm_failure?.model

  return (
    <div className='flex flex-col w-full gap-1'>
      {(llm_response || llm_failure) && (
        <div className='w-full text-xs text-vscode-descriptionForeground'>
          <div>
            <b>{latencyMs?.toString()}ms</b> using <b>{client}</b> {model && <>(model: {model})</>}{' '}
          </div>
          <div className='grid grid-cols-2 gap-2'>
            <div className='flex flex-col'>
              Raw LLM Response:
              <div className='px-1 py-2'>
                {llm_response && (
                  <pre className='px-1 py-2 whitespace-pre-wrap rounded-sm bg-vscode-input-background max-h-[200px] overflow-y-auto'>
                    {llm_response.content}
                  </pre>
                )}
                {llm_failure && (
                  <pre className='text-xs whitespace-pre-wrap text-vscode-errorForeground'>
                    <b>{llm_failure.code}</b>
                    <br />
                    {llm_failure.message}
                    <br />
                    <br />
                    {(window as any).next?.version ? (
                      <>Check the browser's network tab for more details</>
                    ) : (
                      <>
                        {
                          'Check the webview network tab for more details. Command Palette -> Open webview developer tools. '
                        }
                      </>
                    )}
                    <br />
                  </pre>
                )}
              </div>
            </div>
            <div className='flex flex-col'>
              Parsed LLM Response:
              <div className='px-1 py-2'>
                {parsed !== undefined ? (
                  <JsonView
                    enableClipboard={false}
                    className='bg-[#1E1E1E] px-1 py-1 rounded-sm'
                    theme='a11y'
                    collapseStringsAfterLength={200}
                    matchesURL
                    src={sorted_parsed}
                  />
                ) : (
                  <pre className='text-xs whitespace-pre-wrap text-vscode-errorForeground'>
                    Waiting for a parsable-reply
                  </pre>
                )}
              </div>
            </div>
          </div>
        </div>
      )}
    </div>
  )
}

const TestRow: React.FC<{ name: string }> = ({ name }) => {
  const test = useAtomValue(testStatusAtom(name))
  const filter = useAtomValue(filterAtom)

  if (!checkFilter(filter, test.status, test.status === 'done' ? test.response_status : undefined)) {
    return null
  }

  return (
    <div className='flex flex-row items-start gap-2 group'>
      <TestCaseActions testName={name} />
      <div className='flex flex-col'>
        <div className='flex flex-row items-center gap-2 text-xs'>
          <b>{name}</b>
          <TestStatusIcon
            testRunStatus={test.status}
            testStatus={test.status === 'done' ? test.response_status : undefined}
            traceUrl={test.status === 'done' ? test.response.trace_url() : undefined}
          />
        </div>
        {test.status === 'error' && <div className='text-xs text-vscode-errorForeground'>{test.message}</div>}
        {test.status === 'running' && test.response && (
          <div className='text-xs text-vscode-descriptionForeground'>
            <LLMFunctionResult test={test.response} />
          </div>
        )}
        {test.status === 'done' && (
          <div className='text-xs text-vscode-descriptionForeground'>
            <LLMTestResult test={test.response} doneStatus={test.response_status} testLatency={test.latency_ms} />
          </div>
        )}
      </div>
    </div>
  )
}

const FilterButton: React.FC<{ selected: boolean; name: string; count: number; onClick: () => void }> = ({
  selected,
  name,
  count,
  onClick,
}) => {
  return (
    <Badge
      className={`flex flex-row items-center gap-1 cursor-pointer bg-vscode-list-inactiveSelectionBackground ${
        selected
          ? 'text-vscode-list-activeSelectionForeground'
          : 'text-vscode-list-inactiveSelectionForeground bg-vscode-button-backgroundHover'
      }`}
      onClick={onClick}
    >
      <span className='text-xs'>
        {name} {count}
      </span>
    </Badge>
  )
}

const TestStatusBanner: React.FC = () => {
  const statusCounts = useAtomValue(statusCountAtom)

  const [filter, setFilter] = useAtom(filterAtom)

  const toggleFilter = (status: FilterValues) => {
    setFilter((prevFilter) => {
      const newFilter = new Set(prevFilter)
      if (newFilter.has(status)) {
        newFilter.delete(status)
      } else {
        newFilter.add(status)
      }
      return newFilter
    })
  }

  return (
    <div className='flex flex-row flex-wrap items-center gap-2'>
      <FilterIcon size={16} />
      <FilterButton
        selected={filter.has('queued')}
        name='Queued'
        count={statusCounts.queued}
        onClick={() => toggleFilter('queued')}
      />
      <FilterButton
        selected={filter.has('running')}
        name='Running'
        count={statusCounts.running}
        onClick={() => toggleFilter('running')}
      />
      <FilterButton
        selected={filter.has('error')}
        name='Error'
        count={statusCounts.error + statusCounts.done.error}
        onClick={() => toggleFilter('error')}
      />
      <FilterButton
        selected={filter.has('llm_failed')}
        name='LLM Failed'
        count={statusCounts.done.llm_failed}
        onClick={() => toggleFilter('llm_failed')}
      />
      <FilterButton
        selected={filter.has('parse_failed')}
        name='Parse Failed'
        count={statusCounts.done.parse_failed}
        onClick={() => toggleFilter('parse_failed')}
      />
      <FilterButton
        selected={filter.has('passed')}
        name='Passed'
        count={statusCounts.done.passed}
        onClick={() => toggleFilter('passed')}
      />
    </div>
  )
}

interface RenderEdge {
  id: string
  source: string
  target: string
}

interface RenderNode {
  id: string
  data: { label: string; orch_index: number }
  position: { x: number; y: number }
  style?: { backgroundColor: string; width?: number; height?: number }
  parentId?: string
  extent?: 'parent' | undefined // Update extent type
}

const ClientGraph: React.FC = () => {
  const graph = useAtomValue(orchestration_nodes)
  const [orchIndex, setOrchIndex] = useAtom(orchIndexAtom)

  const renderNodes: RenderNode[] = useMemo(
    () =>
      graph.nodes.map((node) => ({
        id: node.gid,
        data: {
          label: node.client_name ?? 'no name for this node',
          orch_index: node.orch_index !== undefined ? node.orch_index : -1,
        },
        position: { x: node.Position?.x ?? 0, y: node.Position?.y ?? 0 },
        style: {
          backgroundColor: 'rgba(255, 0, 255, 0.2)',
          width: node.Dimension?.width,
          height: node.Dimension?.height,
          outline: orchIndex === node.orch_index ? '1px solid white' : '',
        },
        parentId: node.parentGid,
        extent: 'parent',
      })),
    [graph.nodes, orchIndex],
  )

  const renderEdges: RenderEdge[] = useMemo(
    () =>
      graph.edges.map((edge, idx) => ({
        id: idx.toString(),
        source: edge.from_node,
        target: edge.to_node,
        animated: true,
        type: 'smoothstep',
        markerEnd: {
          type: MarkerType.ArrowClosed,
        },
        label: edge.weight !== undefined ? `⏰ ${edge.weight} ms ` : '',
      })),
    [graph.edges],
  )

  const [flowNodes, setFlowNodes, onNodesChange] = useNodesState(renderNodes)
  const [flowEdges, setFlowEdges, onEdgesChange] = useEdgesState(renderEdges)

  // const onConnect = useCallback((connection: Connection) => {
  //   setFlowEdges((eds) => addEdge(connection, eds))
  // }, [])

  // Set default selected node

  // Synchronize flowNodes and flowEdges with nodes and edges
  useEffect(() => {
    setFlowNodes(renderNodes)
    setFlowEdges(renderEdges)
  }, [renderNodes, renderEdges])

  const onNodeClick = (event: React.MouseEvent, node: any) => {
    if (node.data.orch_index != -1) {
      setOrchIndex(node.data.orch_index)
    }
  }

  const styles: React.CSSProperties = {
    whiteSpace: 'normal',
    wordWrap: 'break-word',
    overflowWrap: 'break-word',
  }

  return (
    <div style={{ height: '100vh', width: '100%' }}>
      <ReactFlow
        style={styles}
        nodes={flowNodes}
        edges={flowEdges}
        onNodesChange={onNodesChange}
        onEdgesChange={onEdgesChange}
        onNodeClick={onNodeClick}
        fitView
        edgesFocusable={false}
        nodesDraggable={false}
        nodesConnectable={false}
        nodesFocusable={false}
      />
    </div>
  )
}

const TestResults: React.FC = () => {
  const selectedFunction = useAtomValue(selectedFunctionAtom)
  const [showTests, setShowTests] = useAtom(showTestsAtom)
  const [showClientGraph, setClientGraph] = useAtom(showClientGraphAtom)
  const currentClients = useAtomValue(currentClientsAtom)

  // reset the tab when switching funcs
  useEffect(() => {
    setShowTests(false)
  }, [selectedFunction?.name])

  return (
    <div className='flex flex-col w-full gap-2 px-1'>
      <div className='flex flex-row items-center gap-2'>
        <Badge
          className={clsx(
            'cursor-pointer hover:bg-vscode-tab-activeBackground',
            showClientGraph
              ? 'bg-vscode-tab-activeBackground text-vscode-tab-activeForeground underline'
              : 'bg-transparent text-vscode-foreground',
          )}
          onClick={() => {
            setClientGraph(true)
          }}
        >
          Client Graph ✨
        </Badge>
        <Badge
          className={clsx(
            'cursor-pointer hover:bg-vscode-tab-activeBackground',
            showTests || showClientGraph
              ? 'bg-transparent text-vscode-foreground'
              : 'bg-vscode-tab-activeBackground text-vscode-tab-activeForeground underline',
          )}
          onClick={() => {
            setShowTests(false)
            setClientGraph(false)
          }}
        >
          All Tests
        </Badge>
        <Badge
          className={clsx(
            'cursor-pointer hover:bg-vscode-tab-activeBackground',
            showTests && !showClientGraph
              ? 'bg-vscode-tab-activeBackground text-vscode-tab-activeForeground underline'
              : 'bg-transparent text-vscode-foreground',
          )}
          onClick={() => {
            setShowTests(true)
            setClientGraph(false)
          }}
        >
          Test Results
        </Badge>
      </div>

      {showClientGraph ? <ClientGraph /> : showTests ? <TestResultContent /> : <TestCaseList />}
    </div>
  )
}

const TestCaseActions: React.FC<{ testName: string }> = ({ testName }) => {
  const [selectedTestCase, setSelectedTestCase] = useAtom(selectedTestCaseAtom)

  const { isRunning, run } = useRunHooks()

  return (
    <div className='flex flex-col gap-1 pt-2'>
      <Button
        variant={'ghost'}
        size={'icon'}
        className='p-1 rounded-md w-fit h-fit bg-vscode-button-background text-vscode-button-foreground hover:bg-vscode-button-hoverBackground'
        disabled={isRunning}
        onClick={() => {
          run([testName])
        }}
      >
        <PlayIcon size={10} />
      </Button>
      {/* {selectedTestCase?.name === testName ? (
        <Button
          variant={'ghost'}
          size={'icon'}
          className='flex p-1 rounded-md w-fit h-fit bg-vscode-button-background text-vscode-button-foreground'
          disabled
        >
          <Pin size={10} />
        </Button>
      ) : (
        <Button
          variant={'ghost'}
          size={'icon'}
          className='hidden p-1 rounded-md w-fit h-fit hover:bg-vscode-button-background hover:text-vscode-button-foreground group-hover:flex'
          onClick={() => {
            setSelectedTestCase(testName)
          }}
        >
          <Pin size={10} />
        </Button>
      )} */}
    </div>
  )
}

const NewTestCaseDialog: React.FC = () => {
  const [show, setShow] = useState(false)
  const selectedFunction = useAtomValue(selectedFunctionAtom)

  if (!selectedFunction) {
    return null
  }

  return (
    <Dialog open={show} onOpenChange={setShow}>
      <DialogTrigger asChild={true}>
        <Button variant='outline' className='p-1 text-xs truncate w-fit h-fit border-vscode-textSeparator-foreground'>
          <PlusIcon size={16} /> New Test
        </Button>
      </DialogTrigger>
      <DialogContent className='max-h-screen min-h-[50%] overflow-y-auto bg-purple-400 bg-vscode-editorWidget-background border-vscode-textSeparator-foreground overflow-x-clip'>
        <div className='flex flex-col w-full h-full'>
          <FunctionTestSnippet />
        </div>
      </DialogContent>
    </Dialog>
  )
}

const TestCaseList: React.FC = () => {
  const allTestCases = useAtomValue(selectedFunctionAtom)?.test_cases ?? []
  const [filter, setFilter] = useState('')
  const testCases = useMemo(() => {
    return allTestCases.filter((t) => t.name.includes(filter) || t.inputs.some((i) => i.value?.includes(filter)))
  }, [allTestCases, filter])

  const [selectedTestCase, setSelectedTestCase] = useAtom(selectedTestCaseAtom)

  const { isRunning, run } = useRunHooks()

  return (
    <div className='flex flex-col w-full h-full gap-2 px-2'>
      <div className='flex flex-wrap items-start items-center gap-2 h-fit'>
        <div className='flex flex-col'>
          <div className='flex flex-wrap items-center gap-2'>
            <FilterIcon size={16} />
            <VSCodeTextField
              placeholder='Filter test cases'
              className='w-32 shrink'
              value={filter}
              onInput={(e) => {
                setFilter((e as React.FormEvent<HTMLInputElement>).currentTarget.value)
              }}
            />
          </div>

          {filter && (
            <div className='text-xs text-muted-foreground'>{allTestCases.length - testCases.length} filtered out</div>
          )}
        </div>
        {isRunning ? (
          <VSCodeButton className='bg-vscode-statusBarItem-errorBackground' disabled onClick={() => {}}>
            Cancel Not Supported
          </VSCodeButton>
        ) : (
          <>
            <Button
              className='px-1 py-1 text-xs bg-red-500 rounded-sm h-fit whitespace-nowrap bg-vscode-button-background text-vscode-button-foreground hover:bg-vscode-button-hoverBackground'
              disabled={testCases.length === 0}
              onClick={() => {
                run(testCases.map((t) => t.name))
              }}
            >
              <div className='flex flex-row items-center gap-1'>
                <PlayIcon size={10} />
                Run {filter ? testCases.length : 'all'} tests
              </div>
            </Button>
          </>
        )}
        <NewTestCaseDialog />
      </div>
      <hr className='w-full border-muted-foreground' />
      <div className='flex flex-col h-full gap-1 overflow-y-auto'>
        {testCases.map((test) => (
          <div key={test.name} className='flex flex-row items-start gap-2 group'>
            <TestCaseActions testName={test.name} />
            <Tooltip>
              <TooltipTrigger asChild>
                <div
                  className={clsx(
                    'flex flex-col gap-1 p-2 w-full',
                    selectedTestCase?.name !== test.name
                      ? 'cursor-pointer hover:bg-vscode-input-background'
                      : 'border-vscode-input-background border rounded-sm bg-vscode-input-background',
                  )}
                  onClick={
                    selectedTestCase?.name === test.name
                      ? undefined
                      : () => {
                          setSelectedTestCase(test.name)
                        }
                  }
                >
                  <div className='text-xs'>{test.name}</div>
                  <TestCaseCard test_case={test} />
                </div>
              </TooltipTrigger>
              <TooltipContent className=''>Render this test in the prompt</TooltipContent>
            </Tooltip>
          </div>
        ))}
      </div>
    </div>
  )
}

const TestCaseCard: React.FC<{ test_case: WasmTestCase }> = ({ test_case }) => {
  return (
    <div className='flex flex-col max-w-full gap-2 text-xs text-left truncate text-vscode-descriptionForeground '>
      <div className='break-all whitespace-pre-wrap'>
        <div className='flex flex-col'>
          {test_case.inputs.map((input) => (
            <div key={input.name}>
              <b>{input.name}:</b>
              {input.value !== undefined && (
                <JsonView
                  enableClipboard={false}
                  className='bg-[#1E1E1E] px-1 py-1 rounded-sm'
                  theme='a11y'
                  collapseStringsAfterLength={150}
                  collapseObjectsAfterLength={4}
                  matchesURL
                  src={JSON.parse(input.value)}
                />
              )}
              {input.error && (
                <pre className='break-words whitespace-pre-wrap w-full border-vscode-textSeparator-foreground rounded-md border p-0.5'>
                  {input.error}
                </pre>
              )}
            </div>
          ))}
        </div>
      </div>
    </div>
  )
}

const TestResultContent: React.FC = () => {
  const testsRunning = useAtomValue(runningTestsAtom)
  return (
    <div className='flex flex-col w-full h-full gap-2 px-2'>
      <TestStatusBanner />
      <hr className=' border-muted-foreground' />
      <div className='flex flex-col w-full h-full gap-1 overflow-y-auto'>
        {testsRunning.map((testName) => (
          <TestRow key={testName} name={testName} />
        ))}
      </div>
    </div>
  )
}

export default TestResults<|MERGE_RESOLUTION|>--- conflicted
+++ resolved
@@ -23,13 +23,8 @@
 } from '@gloo-ai/baml-schema-wasm-web/baml_schema_build'
 import JsonView from 'react18-json-view'
 import clsx from 'clsx'
-<<<<<<< HEAD
-import { FilterIcon, Link2Icon, PlayIcon, PlusIcon } from 'lucide-react'
+import { Check, Copy, FilterIcon, Link2Icon, PlayIcon, PlusIcon } from 'lucide-react'
 import { currentClientsAtom, selectedFunctionAtom, selectedTestCaseAtom } from '../EventListener'
-=======
-import { Check, Copy, FilterIcon, Link2Icon, PlayIcon, PlusIcon } from 'lucide-react'
-import { selectedFunctionAtom, selectedTestCaseAtom } from '../EventListener'
->>>>>>> d7936036
 import { Dialog, DialogContent, DialogTrigger } from '@/components/ui/dialog'
 import FunctionTestSnippet from '../../shared/TestSnippet'
 import { Tooltip, TooltipContent } from '../../components/ui/tooltip'
