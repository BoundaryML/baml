import {
  CodeActionKind,
  CodeActionParams,
  CodeLens,
  type CodeLensParams,
  Command,
  CompletionItem,
  CompletionParams,
  type Connection,
  type DeclarationParams,
  Diagnostic,
  DidChangeConfigurationNotification,
  DidChangeWatchedFilesNotification,
  DocumentFormattingParams,
  type DocumentSymbolParams,
  FileSystemWatcher,
  type HoverParams,
  type InitializeParams,
  type InitializeResult,
  Position,
  Range,
  RenameParams,
  TextDocumentSyncKind,
  TextDocuments,
} from 'vscode-languageserver'
import { URI } from 'vscode-uri'

import debounce from 'lodash/debounce'
import { TextDocument } from 'vscode-languageserver-textdocument'
import { IPCMessageReader, IPCMessageWriter, createConnection } from 'vscode-languageserver/node'
import { getWordAtPosition, trimLine } from './lib/ast'
// import { FileChangeType } from 'vscode'
import fs from 'fs'
// import { cliBuild, cliCheckForUpdates, cliVersion } from './baml-cli'
import { type ParserDatabase, TestRequest } from '@baml/common'
import { z } from 'zod'
// import { getVersion, getEnginesVersion } from './lib/wasm/internals'
import BamlProjectManager from './lib/baml_project_manager'
import type { LSOptions, LSSettings } from './lib/types'
import { getWordAtPosition } from './lib/ast'
;(globalThis as any).crypto = require('node:crypto').webcrypto

const packageJson = require('../../package.json') // eslint-disable-line
function getConnection(options?: LSOptions): Connection {
  let connection = options?.connection
  if (!connection) {
    connection = process.argv.includes('--stdio')
      ? createConnection(process.stdin, process.stdout)
      : createConnection(new IPCMessageReader(process), new IPCMessageWriter(process))
  }
  return connection
}

let hasCodeActionLiteralsCapability = false
let hasConfigurationCapability = true

const BamlConfig = z.optional(
  z.object({
    path: z.string().optional(),
    trace: z.optional(
      z.object({
        server: z.string(),
      }),
    ),
  }),
)
type BamlConfig = z.infer<typeof BamlConfig>
let config: BamlConfig | null = null

/**
 * Starts the language server.
 *
 * @param options Options to customize behavior
 */
export function startServer(options?: LSOptions): void {
  console.log('Server-side -- startServer()')
  // Source code: https://github.com/microsoft/vscode-languageserver-node/blob/main/server/src/common/server.ts#L1044
  const connection: Connection = getConnection(options)
  const bamlProjectManager = new BamlProjectManager((params) => {
    switch (params.type) {
      case 'runtime_updated':
        // console.log(`runtime_updated today! ${Object.keys(params.files).length}: ${Object.entries(params.files).length}`)
        connection.sendRequest('runtime_updated', params)
        break
      case 'diagnostic':
        params.errors.forEach(([uri, diagnostics]) => {
          connection.sendDiagnostics({ uri, diagnostics })
        })
        break
      case 'error':
      case 'warn':
      case 'info':
        connection.sendNotification('baml/message', { message: params.message, type: params.type ?? 'warn' })
        break
      default:
        console.error(`Unknown notification type ${params}`)
    }
  })

  console.log = connection.console.log.bind(connection.console)
  console.error = connection.console.error.bind(connection.console)

  console.log('Starting Baml Language Server...')

  const documents: TextDocuments<TextDocument> = new TextDocuments(TextDocument)

  connection.onInitialize((params: InitializeParams) => {
    connection.console.info(
      // eslint-disable-next-line
      `Extension '${packageJson?.name}': ${packageJson?.version}`,
    )
    // connection.console.info(`Using 'baml-wasm': ${getVersion()}`)
    // const prismaEnginesVersion = getEnginesVersion()

    // ... and then capabilities of the language server
    const capabilities = params.capabilities

    hasCodeActionLiteralsCapability = Boolean(capabilities?.textDocument?.codeAction?.codeActionLiteralSupport)
    hasConfigurationCapability = Boolean(capabilities?.workspace?.configuration)

    const result: InitializeResult = {
      capabilities: {
        textDocumentSync: TextDocumentSyncKind.Full,
        definitionProvider: true,
        documentFormattingProvider: false,
        completionProvider: {
          resolveProvider: false,
          triggerCharacters: ['@', '"', '.'],
        },
        hoverProvider: true,
        renameProvider: false,
        documentSymbolProvider: true,
        codeLensProvider: {
          resolveProvider: true,
        },
        workspace: {
          fileOperations: {
            didCreate: {
              filters: [
                {
                  scheme: 'file',
                  pattern: {
                    glob: '**/*.{baml, json, py}',
                  },
                },
              ],
            },
            didDelete: {
              filters: [
                {
                  scheme: 'file',
                  pattern: {
                    glob: '**/*.{baml, json, py}',
                  },
                },
              ],
            },
            didRename: {
              filters: [
                {
                  scheme: 'file',
                  pattern: {
                    glob: '**/*.{baml, json, py}',
                  },
                },
              ],
            },
          },
        },
      },
    }

    const hasWorkspaceFolderCapability = !!(capabilities.workspace && !!capabilities.workspace.workspaceFolders)
    if (hasWorkspaceFolderCapability) {
      result.capabilities.workspace = {
        workspaceFolders: {
          supported: true,
        },
      }
    }

    // if (hasCodeActionLiteralsCapability) {
    //   result.capabilities.codeActionProvider = {
    //     codeActionKinds: [CodeActionKind.QuickFix],
    //   }
    // }

    return result
  })

  connection.onInitialized(() => {
    console.log('initialized')
    getConfig()

    if (hasConfigurationCapability) {
      // Register for all configuration changes.
      // eslint-disable-next-line @typescript-eslint/no-floating-promises
      connection.client.register(DidChangeConfigurationNotification.type)
      connection.client.register(DidChangeWatchedFilesNotification.type)
    }
  })

  // Cache the settings of all open documents
  const documentSettings: Map<string, Thenable<LSSettings>> = new Map<string, Thenable<LSSettings>>()

  const getConfig = async () => {
    try {
      console.log('getting config')
      const configResponse = await connection.workspace.getConfiguration('baml')
      console.log('configResponse ' + JSON.stringify(configResponse, null, 2))
      config = BamlConfig.parse(configResponse)
    } catch (e: any) {
      if (e instanceof Error) {
        console.log('Error getting config' + e.message + ' ' + e.stack)
      } else {
        console.log('Error getting config' + e)
      }
    }
  }

  function getLanguageExtension(uri: string): string | undefined {
    const languageExtension = uri.split('.').pop()
    if (!languageExtension) {
      console.log('Could not find language extension for ' + uri)
      return
    }
    return languageExtension
  }

  connection.onDidChangeWatchedFiles(async (params) => {
    // let deleted_files = params.changes.filter((change) =>
    //   change.type == FileChangeType.Deleted
    // ).map((change) => change.uri);
    // let created_files = params.changes.filter((change) =>
    //   change.type == FileChangeType.Created
    // ).map((change) => change.uri);
    // let changed_files = params.changes.filter((change) =>
    //   change.type == FileChangeType.Changed
    // ).map((change) => change.uri);

    // TODO: @hellovai be more efficient about this (only revalidate the files that changed)
    // If anything changes, then we need to revalidate all documents
    // let hasChanges = deleted_files.length > 0 || created_files.length > 0 || changed_files.length > 0;

    const hasChanges = params.changes.length > 0
    if (hasChanges) {
      // TODO: @hellovai we should technically get all possible root paths
      // (someone could delete mutliple baml_src dirs at once)
      await bamlProjectManager.reload_project_files(URI.parse(params.changes[0].uri))
    }
  })

  connection.onDidChangeConfiguration((_change) => {
    getConfig()
    if (hasConfigurationCapability) {
      // Reset all cached document settings
      documentSettings.clear()
    } else {
      // globalSettings = <LSSettings>(change.settings.prisma || defaultSettings) // eslint-disable-line @typescript-eslint/no-unsafe-member-access
    }

    // documents.all().forEach(debouncedValidateTextDocument) // eslint-disable-line @typescript-eslint/no-misused-promises
  })

  documents.onDidOpen(async (e) => {
    await bamlProjectManager.touch_project(URI.parse(e.document.uri))

    // e.document.uri
    // try {
    //   // TODO: revalidate if something changed
    //   bamlCache.addDocument(e.document)
    //   debouncedValidateTextDocument(e.document)
    // } catch (e: any) {
    //   if (e instanceof Error) {
    //     console.log('Error opening doc' + e.message + ' ' + e.stack)
    //   } else {
    //     console.log('Error opening doc' + e)
    //   }
    // }
  })

  // Note: VS Code strips newline characters from the message
  function showErrorToast(errorMessage: string): void {
    connection.window
      .showErrorMessage(errorMessage, {
        title: 'Show Details',
      })
      .then((item) => {
        if (item?.title === 'Show Details') {
          connection.sendNotification('baml/showLanguageServerOutput')
        }
      })
  }

  // TODO: dont actually debounce for now or strange out of sync things happen..
  // so we currently set to 0
  const updateClientDB = (rootPath: URI, db: ParserDatabase) => {
    void connection.sendRequest('set_database', { rootPath: rootPath.fsPath, db })
  }

  documents.onDidChangeContent(async (change: { document: TextDocument }) => {
    const textDocument = change.document

    await bamlProjectManager.upsert_file(URI.parse(textDocument.uri), textDocument.getText())

    // TODO: @hellovai Consider debouncing this
    // debounce(validateTextDocument, 800, {
    //   maxWait: 4000,
    //   leading: true,
    //   trailing: true,
    // })
  })

  documents.onDidSave(async (change: { document: TextDocument }) => {
    const documentUri = URI.parse(change.document.uri)
    await bamlProjectManager.save_file(documentUri, change.document.getText())

    try {
      await bamlProjectManager.getProjectById(documentUri)?.runGeneratorsWithDebounce({
        onSuccess: (message: string) => connection.sendNotification('baml/message', { type: 'info', message }),
        onError: (message: string) => connection.sendNotification('baml/message', { type: 'error', message }),
      })
    } catch (e) {
      console.error(`Error occurred while generating BAML client code:\n${e}`)
      showErrorToast(`Error occurred while generating BAML client code: ${e}`)
    }
    // connection.sendNotification('baml/message', {
    //   type: 'info',
    //   message: 'Saved BAML client!',
    // });

    // try {
    //   const cliPath = config?.path || 'baml'
    //   let bamlDir = bamlCache.getBamlDir(change.document)
    //   if (!bamlDir) {
    //     console.error(
    //       'Could not find baml_src dir for ' + change.document.uri + '. Make sure your baml files are in baml_src dir',
    //     )
    //     return
    //   }

    //   debouncedCLIBuild(cliPath, bamlDir, showErrorToast, () => {
    //     connection.sendNotification('baml/message', {
    //       type: 'info',
    //       message: 'Generated BAML client successfully!',
    //     })
    //   })
    // } catch (e: any) {
    //   if (e instanceof Error) {
    //     console.log('Error saving doc' + e.message + ' ' + e.stack)
    //   } else {
    //     console.log('Error saving doc' + e)
    //   }
    // }
  })

  function getDocument(uri: string): TextDocument | undefined {
    return documents.get(uri)
  }

  // connection.onDefinition((params: DeclarationParams) => {
  //   console.log('onDefinition')

  //   const doc = getDocument(params.textDocument.uri)
  //   if (doc) {
  //     const languageExtension = getLanguageExtension(doc.uri)

  //     // if (languageExtension === 'py') {
  //     //   console.log('Python definition')
  //     //   const funcName = getWordAtPosition(doc, params.position)
  //     //   if (!funcName) {
  //     //     console.log('No funcName')
  //     //     return undefined
  //     //   }

  //     //   const proj = bamlProjectManager.get_project_from_py_call(funcName)
  //     //   if (proj) {
  //     //     console.log('Found project from python function call')
  //     //     return proj.handleDefinitionRequest(doc, params.position)
  //     //   } else {
  //     //     console.log('No project found from python function call')
  //     //   }
  //     // } else {
  //     const proj = bamlProjectManager.getProjectById(URI.parse(doc.uri))
  //     if (proj) {
  //       const funcName = getWordAtPosition(doc, params.position)

  //       return proj.handleDefinitionRequest(doc, params.position)
  //       // }
  //     }
  //   }
  //   return undefined
  // })
  connection.onDefinition((params: DeclarationParams) => {
    const doc = getDocument(params.textDocument.uri)

    if (doc) {
      //accesses project from uri via bamlProjectManager
      const proj = bamlProjectManager.getProjectById(URI.parse(doc.uri))
      if (proj) {
        //returns the definition of reference within the project
        return proj.handleDefinitionRequest(doc, params.position)
      }
    }
    return undefined
  })
<<<<<<< HEAD
  // connection.onCompletion((params: CompletionParams) => {
  //   const doc = getDocument(params.textDocument.uri)
  //   if (doc) {
  //     return MessageHandler.handleCompletionRequest(params, doc, showErrorToast)
  //   }
  // })

=======

  connection.onCompletion((params: CompletionParams) => {
    try {
      const doc = getDocument(params.textDocument.uri)
      if (doc) {
        let completionWord = getWordAtPosition(doc, params.position)
        const splitWord = completionWord.split('{{')
        completionWord = splitWord[splitWord.length - 1]
        const proj = bamlProjectManager.getProjectById(URI.parse(doc.uri))
        const res = proj.verifyCompletionRequest(doc, params.position)
        if (res) {
          if (completionWord === '_.') {
            return {
              isIncomplete: false,
              items: [
                {
                  label: 'role("system")',
                },
                {
                  label: 'role("assistant")',
                },
                {
                  label: 'role("user")',
                },
              ],
            }
          } else if (completionWord === 'ctx.') {
            return {
              isIncomplete: false,
              items: [
                {
                  label: 'output_format',
                },
                {
                  label: 'client',
                },
              ],
            }
          } else if (completionWord === 'ctx.client.') {
            return {
              isIncomplete: false,
              items: [
                {
                  label: 'name',
                },
                {
                  label: 'provider',
                },
              ],
            }
          }
        }
      }
      return undefined
    } catch (e) {
      console.error(`Error occurred while generating completion:\n${e}`)
    }
  })
>>>>>>> d0f8a988
  // This handler resolves additional information for the item selected in the completion list.
  // connection.onCompletionResolve((completionItem: CompletionItem) => {
  //   return MessageHandler.handleCompletionResolveRequest(completionItem)
  // })

  connection.onHover((params: HoverParams) => {
    try {
      const doc = getDocument(params.textDocument.uri)
      if (doc) {
        const proj = bamlProjectManager.getProjectById(URI.parse(doc.uri))

        if (proj) {
          return proj.handleHoverRequest(doc, params.position)
        }
      }
      return undefined
    } catch (e) {
      console.error(`Error occurred while generating hover:\n${e}`)
    }
  })

  connection.onCodeLens((params: CodeLensParams) => {
    try {
      const document = getDocument(params.textDocument.uri)
      const codelenses = []

      if (document) {
        const proj = bamlProjectManager.getProjectById(URI.parse(document.uri))

        if (proj) {
          for (const func of proj.list_functions()) {
            if (URI.parse(func.span.file_path).toString() === document.uri) {
              const range = Range.create(document.positionAt(func.span.start), document.positionAt(func.span.end))
              const command: Command = {
                title: '▶ Open Playground ✨',
                command: 'baml.openBamlPanel',
                arguments: [
                  {
                    projectId: proj,
                    functionName: func.name,
                    showTests: true,
                  },
                ],
              }
              codelenses.push({
                range,
                command,
              })
            }
          }
        }
      }
      return codelenses
    } catch (e) {
      console.error(`Error occurred while generating codelenses:\n${e}`)
    }
  })

  // connection.onDocumentFormatting((params: DocumentFormattingParams) => {
  //   const doc = getDocument(params.textDocument.uri)
  //   if (doc) {
  //     return MessageHandler.handleDocumentFormatting(params, doc, showErrorToast)
  //   }
  // })

  // connection.onCodeAction((params: CodeActionParams) => {
  //   const doc = getDocument(params.textDocument.uri)
  //   if (doc) {
  //     return MessageHandler.handleCodeActions(params, doc, showErrorToast)
  //   }
  // })

  // connection.onRenameRequest((params: RenameParams) => {
  //   const doc = getDocument(params.textDocument.uri)
  //   if (doc) {
  //     return MessageHandler.handleRenameRequest(params, doc)
  //   }
  // })

  connection.onDocumentSymbol((params: DocumentSymbolParams) => {
    return undefined
    // const doc = getDocument(params.textDocument.uri)
    // if (doc) {
    //   const db = bamlCache.getFileCache(doc)
    //   if (db) {
    //     let symbols = MessageHandler.handleDocumentSymbol(db, params, doc)
    //     return symbols
    //   }
    // }
  })

  connection.onRequest('requestDiagnostics', async () => {
    await bamlProjectManager.requestDiagnostics()
  })

  connection.onRequest(
    'selectTestCase',
    ({
      functionName,
      testCaseName,
    }: {
      functionName: string
      testCaseName: string
    }) => {
      return
      // console.log('selectTestCase ' + functionName + ' ' + testCaseName)
      // let lastDb = bamlCache.lastPaserDatabase;

      // if (!lastDb) {
      //   console.log('No last db found');
      //   return
      // }

      // const selectedTests = Object.fromEntries(lastDb.db.functions.map((fn) => {
      //   let uniqueTestNames = new Set(fn.impls.flatMap((impl) => impl.prompt.test_case).filter((t): t is string => t !== undefined && t !== null));
      //   const testCases = new Array(...uniqueTestNames);
      //   let testCaseName = testCases.length > 0 ? testCases[0] : undefined;
      //   if (testCaseName === undefined) {
      //     return undefined;
      //   }
      //   return [fn.name.value, testCaseName]
      // }).filter((t): t is [string, string] => t !== undefined) ?? []);
      // selectedTests[functionName] = testCaseName;

      // const response = MessageHandler.handleDiagnosticsRequest(lastDb.root_path, lastDb.cache.getDocuments(), selectedTests, showErrorToast)
      // for (const [uri, diagnosticList] of response.diagnostics) {
      //   void connection.sendDiagnostics({ uri, diagnostics: diagnosticList })
      // }

      // bamlCache.addDatabase(lastDb.root_path, response.state)
      // if (response.state) {
      //   lastDb.cache.setDB(response.state)

      //   updateClientDB(lastDb.root_path, response.state)
      // } else {
      //   void connection.sendRequest('rm_database', lastDb.root_path)
      // }
    },
  )

  connection.onRequest(
    'getDefinition',
    ({
      sourceFile,
      name,
    }: {
      sourceFile: string
      name: string
    }) => {
      return
      // const fileCache = bamlCache.getCacheForUri(sourceFile)
      // if (fileCache) {
      //   let match = fileCache.define(name)
      //   if (match) {
      //     return {
      //       targetUri: match.uri.toString(),
      //       targetRange: match.range,
      //       targetSelectionRange: match.range,
      //     }
      //   }
      // }
    },
  )

  connection.onRequest('cliVersion', async () => {
    try {
      // const res = await new Promise<string>((resolve, reject) => {
      //   cliVersion(config?.path || 'baml', reject, (ver) => {
      //     resolve(ver)
      //   })
      // })

      // return res
      return undefined
    } catch (e: any) {
      if (e instanceof Error) {
        console.log('Error getting cli version' + e.message + ' ' + e.stack)
      } else {
        console.log('Error getting cli version' + e)
      }
      return undefined
    }
  })

  connection.onRequest('cliCheckForUpdates', async () => {
    console.log('Calling baml version --check using ' + config?.path)

    try {
      // const res = await new Promise<string>((resolve, reject) => {
      //   cliCheckForUpdates(config?.path || 'baml', reject, (ver) => {
      //     resolve(ver)
      //   })
      // })

      // return res
      return undefined
    } catch (e: any) {
      if (e instanceof Error) {
        console.log('Error getting cli version' + e.message + ' ' + e.stack)
      } else {
        console.log('Error getting cli version' + e)
      }
      return undefined
    }
  })

  console.log('Server-side -- listening to connection')
  // Make the text document manager listen on the connection
  // for open, change and close text document events
  documents.listen(connection)

  connection.listen()
}<|MERGE_RESOLUTION|>--- conflicted
+++ resolved
@@ -404,15 +404,6 @@
     }
     return undefined
   })
-<<<<<<< HEAD
-  // connection.onCompletion((params: CompletionParams) => {
-  //   const doc = getDocument(params.textDocument.uri)
-  //   if (doc) {
-  //     return MessageHandler.handleCompletionRequest(params, doc, showErrorToast)
-  //   }
-  // })
-
-=======
 
   connection.onCompletion((params: CompletionParams) => {
     try {
@@ -471,7 +462,6 @@
       console.error(`Error occurred while generating completion:\n${e}`)
     }
   })
->>>>>>> d0f8a988
   // This handler resolves additional information for the item selected in the completion list.
   // connection.onCompletionResolve((completionItem: CompletionItem) => {
   //   return MessageHandler.handleCompletionResolveRequest(completionItem)
