import BamlWasm, { type WasmDiagnosticError } from '@gloo-ai/baml-schema-wasm-node'
import { access, mkdir, open, readdir, readFile, rename, rm, writeFile } from 'fs/promises'
import path from 'path'
import { type Diagnostic, DiagnosticSeverity, Position, LocationLink, Hover } from 'vscode-languageserver'
import { TextDocument } from 'vscode-languageserver-textdocument'
<<<<<<< HEAD
import { readFileSync } from 'fs'
=======
import { existsSync, readFileSync } from 'fs'
>>>>>>> 99085dfd

import type { URI } from 'vscode-uri'
import { findTopLevelParent, gatherFiles } from '../file/fileUtils'
import { getWordAtPosition, trimLine } from './ast'
<<<<<<< HEAD
=======
import { debounce } from 'lodash'
>>>>>>> 99085dfd

type Notify = (
  params:
    | { type: 'error' | 'warn' | 'info'; message: string }
    | { type: 'diagnostic'; errors: [string, Diagnostic[]][] }
    | { type: 'runtime_updated'; root_path: string; files: Record<string, string> },
) => void

const uriToRootPath = (uri: URI): string => {
  // Find the "baml_src" directory in the path
  if (uri.scheme !== 'file') {
    throw new Error(`Unsupported scheme: ${uri.scheme}`)
  }
  const found = findTopLevelParent(uri.fsPath)
  if (!found) {
    throw new Error(`No baml_src directory found in path: ${uri.fsPath}`)
  }
  return found
}

class Project {
  private last_successful_runtime?: BamlWasm.WasmRuntime
  private current_runtime?: BamlWasm.WasmRuntime

  constructor(
    private files: BamlWasm.WasmProject,
    private onSuccess: (e: WasmDiagnosticError, files: Record<string, string>) => void,
  ) {}

  update_runtime() {
    if (this.current_runtime == undefined) {
      try {
        this.current_runtime = this.files.runtime({})

        const files = this.files.files()
        const fileMap = Object.fromEntries(
          files.map((f): [string, string] => f.split('BAML_PATH_SPLTTER', 2) as [string, string]),
        )
        this.onSuccess(this.files.diagnostics(this.current_runtime), fileMap)
      } catch (e) {
        console.error(`Error updating runtime: ${e}`)
        this.current_runtime = undefined
        throw e
      }
    }
  }

  requestDiagnostics() {
    if (this.current_runtime) {
      const files = this.files.files()
      const fileMap = Object.fromEntries(
        files.map((f): [string, string] => f.split('BAML_PATH_SPLTTER', 2) as [string, string]),
      )
      this.onSuccess(this.files.diagnostics(this.current_runtime), fileMap)
    }
  }

  runtime(): BamlWasm.WasmRuntime {
    const rt = this.current_runtime ?? this.last_successful_runtime
    if (!rt) {
      throw new Error(`Project is not valid.`)
    }

    return rt
  }

  replace_all_files(files: BamlWasm.WasmProject) {
    this.files = files
    this.last_successful_runtime = this.current_runtime
    this.current_runtime = undefined
  }

  update_unsaved_file(file_path: string, content: string) {
    this.files.set_unsaved_file(file_path, content)
    if (this.current_runtime) {
      this.last_successful_runtime = this.current_runtime
    }
    this.current_runtime = undefined
  }

  save_file(file_path: string, content: string) {
    this.files.save_file(file_path, content)
    if (this.current_runtime) {
      this.last_successful_runtime = this.current_runtime
    }
    this.current_runtime = undefined
  }

  get_file(file_path: string) {
    // Read the file content
    const fileContent = readFileSync(file_path, 'utf8')

    // Create a TextDocument
    const doc = TextDocument.create(file_path, 'plaintext', 1, fileContent)

    return doc
  }

  upsert_file(file_path: string, content: string | undefined) {
    this.files.update_file(file_path, content)
    if (this.current_runtime) {
      this.last_successful_runtime = this.current_runtime
    }
    this.current_runtime?.free()
    this.current_runtime = undefined
  }

  handleDefinitionRequest(doc: TextDocument, position: Position): LocationLink[] {
    const word = getWordAtPosition(doc, position)

<<<<<<< HEAD
    // const splitWord = word.split('.')

=======
>>>>>>> 99085dfd
    //clean non-alphanumeric characters besides underscores and periods
    const cleaned_word = trimLine(word)
    if (cleaned_word === '') {
      return []
    }

    console.log(`cleaned_word: ${cleaned_word}`)
    // Search for the symbol in the runtime
    const match = this.runtime().search_for_symbol(cleaned_word)

    // If we found a match, return the location
    if (match) {
      console.log(`match found for ${cleaned_word}`)
      return [
        {
          targetUri: match.uri.toString(),
          //unused default values for now
          targetRange: {
            start: { line: 0, character: 0 },
            end: { line: 0, character: 0 },
          },
          targetSelectionRange: {
            start: { line: match.start_line, character: match.start_character },
            end: { line: match.end_line, character: match.end_character },
          },
        },
      ]
    }
<<<<<<< HEAD
    console.log(`no match found for ${cleaned_word}`)
=======
>>>>>>> 99085dfd

    return []
  }

  handleHoverRequest(doc: TextDocument, position: Position): Hover {
    const word = getWordAtPosition(doc, position)
    const cleaned_word = trimLine(word)
    if (cleaned_word === '') {
      return { contents: [] }
    }

    const match = this.runtime().search_for_symbol(cleaned_word)

    //need to get the content of the range specified by match's start and end lines and characters
    if (match) {
      const hoverCont: { language: string; value: string }[] = []

      const range = {
        start: { line: match.start_line, character: match.start_character },
        end: { line: match.end_line, character: match.end_character },
      }

      const hoverDoc = this.get_file(match.uri)

      if (hoverDoc) {
        const hoverText = hoverDoc.getText(range)

        hoverCont.push({ language: 'baml', value: hoverText })

        return { contents: hoverCont }
      }
    }

    return { contents: [] }
  }

  list_functions(): BamlWasm.WasmFunction[] {
    let runtime = this.runtime()

    return runtime.list_functions()
  }

  // Not currently debounced - lodash debounce doesn't work for this, p-debounce doesn't support trailing edge
  runGeneratorsWithoutDebounce = async ({
    onSuccess,
    onError,
  }: { onSuccess: (message: string) => void; onError: (message: string) => void }) => {
    const startMillis = performance.now()
    try {
      await Promise.all(
        this.runtime()
          .run_generators()
          .map(async (g) => {
            // Creating the tmpdir next to the output dir can cause some weird issues with vscode, if we recover
            // from an error and delete the tmpdir - vscode's explorer UI will still show baml_client.tmp even
            // though it doesn't exist anymore, and vscode has no good way of letting the user purge it from the UI
            const tmpDir = path.join(path.dirname(g.output_dir), path.basename(g.output_dir) + '.tmp')
            const backupDir = path.join(path.dirname(g.output_dir), path.basename(g.output_dir) + '.bak')

            await mkdir(tmpDir, { recursive: true })
            await Promise.all(
              g.files.map(async (f) => {
                const fpath = path.join(tmpDir, f.path_in_output_dir)
                await mkdir(path.dirname(fpath), { recursive: true })
                await writeFile(fpath, f.contents)
              }),
            )

            if (existsSync(backupDir)) {
              await rm(backupDir, { recursive: true, force: true })
            }
            if (existsSync(g.output_dir)) {
              const contents = await readdir(g.output_dir, { withFileTypes: true })
              const contentsWithSafeToRemove = await Promise.all(
                contents.map(async (c) => {
                  if (c.isDirectory()) {
                    return { path: c.name, safeToRemove: false }
                  }

                  const handle = await open(path.join(g.output_dir, c.name))
                  try {
                    const { bytesRead, buffer } = await handle.read(Buffer.alloc(1024), 0, 1024, 0)
                    const firstNBytes = buffer.subarray(0, bytesRead).toString('utf8')

                    return { path: c.name, safeToRemove: firstNBytes.includes('generated by BAML') }
                  } finally {
                    await handle.close()
                  }
                }),
              )
              const notSafeToRemove = contentsWithSafeToRemove.filter((c) => !c.safeToRemove).map((c) => c.path)
              if (notSafeToRemove.length !== 0) {
                throw new Error(
                  `Output directory ${g.output_dir} contains files not generated by BAML: ${notSafeToRemove.join(
                    ', ',
                  )}`,
                )
              }
              await rename(g.output_dir, backupDir)
            }
            await rename(tmpDir, g.output_dir)
            await rm(backupDir, { recursive: true, force: true })

            return g
          }),
      )
      const endMillis = performance.now()

      onSuccess(`BAML client generated! (took ${Math.round(endMillis - startMillis)}ms)`)
    } catch (e) {
      onError(`Failed to generate BAML client: ${e}`)
    }
  }

  //runGeneratorsWithDebounce = debounce(this.runGeneratorsWithoutDebounce, 1000)
  runGeneratorsWithDebounce = this.runGeneratorsWithoutDebounce

  // render_prompt(function_name: string, params: Record<string, any>): BamlWasm.WasmPrompt {
  //   let rt = this.runtime();
  //   let func = rt.get_function(function_name)
  //   if (!func) {
  //     throw new Error(`Function ${function_name} not found`)
  //   }

  //   return func.render_prompt(rt, this.ctx, params);
  // }
}

class BamlProjectManager {
  private static instance: BamlProjectManager | null = null

  private projects: Map<string, Project> = new Map()

  constructor(private notifier: Notify) {}

  private handleMessage(e: any) {
    if (e instanceof BamlWasm.WasmDiagnosticError) {
      const diagnostics = new Map<string, Diagnostic[]>(e.all_files.map((f) => [f, []]))

      e.errors().forEach((err) => {
        if (err.type === 'error') {
          console.error(`${err.message}, ${err.start_line}, ${err.start_column}, ${err.end_line}, ${err.end_column}`)
        }
        diagnostics.get(err.file_path)!.push({
          range: {
            start: {
              line: err.start_line,
              character: err.start_column,
            },
            end: {
              line: err.end_line,
              character: err.end_column,
            },
          },
          message: err.message,
          severity: err.type === 'error' ? DiagnosticSeverity.Error : DiagnosticSeverity.Warning,
          source: 'baml',
        })
      })
      this.notifier({ errors: Array.from(diagnostics), type: 'diagnostic' })
    } else if (e instanceof Error) {
      console.error('Error linting, got error ' + e.message)
      this.notifier({ message: e.message, type: 'error' })
    } else {
      console.error('Error linting ' + JSON.stringify(e))
      this.notifier({
        message: `${e}`,
        type: 'error',
      })
    }
  }

  private wrapSync<T>(fn: () => T): T | undefined {
    try {
      return fn()
    } catch (e) {
      this.handleMessage(e)
      return undefined
    }
  }

  private async wrapAsync<T>(fn: () => Promise<T>): Promise<T | undefined> {
    return await fn().catch((e) => {
      this.handleMessage(e)
      return undefined
    })
  }

  static version(): string {
    return BamlWasm.version()
  }

  private get_project(root_path: string) {
    const project = this.projects.get(root_path)
    if (!project) {
      throw new Error(`Project not found for path: ${root_path}`)
    }

    return project
  }

  private add_project(root_path: string, files: { [path: string]: string }) {
    console.debug(`Adding project: ${root_path}`)
    const project = BamlWasm.WasmProject.new(root_path, files)
    this.projects.set(
      root_path,
      new Project(project, (d, files) => {
        this.handleMessage(d)
        this.notifier({ type: 'runtime_updated', root_path, files })
      }),
    )
    return this.get_project(root_path)!
  }

  private remove_project(root_path: string) {
    this.projects.delete(root_path)
  }

  async upsert_file(path: URI, content: string | undefined) {
    console.debug(
      `Upserting file: ${path}. Current projects ${this.projects.size} ${JSON.stringify(this.projects, null, 2)}`,
    )
    await this.wrapAsync(async () => {
      console.debug(
        `Upserting file: ${path}. current projects  ${this.projects.size}  ${JSON.stringify(this.projects, null, 2)}`,
      )
      const rootPath = uriToRootPath(path)
      if (this.projects.has(rootPath)) {
        const project = this.get_project(rootPath)
        project.upsert_file(path.fsPath, content)
        project.update_runtime()
      } else {
        await this.reload_project_files(path)
      }
    })
  }

  async save_file(path: URI, content: string) {
    console.debug(`Saving file: ${path}`)
    await this.wrapAsync(async () => {
      const rootPath = uriToRootPath(path)
      if (this.projects.has(rootPath)) {
        const project = this.get_project(rootPath)
        project.save_file(path.fsPath, content)
        project.update_runtime()
      } else {
        await this.reload_project_files(path)
      }
    })
  }

  update_unsaved_file(path: URI, content: string) {
    console.debug(`Updating unsaved file: ${path}`)
    this.wrapSync(() => {
      const rootPath = uriToRootPath(path)
      const project = this.get_project(rootPath)
      project.update_unsaved_file(path.fsPath, content)
      project.update_runtime()
    })
  }

  get_project_from_py_call(funcName: string) {
    const splitFuncName = funcName.split('.')
    const finalFuncName = splitFuncName[1]
    console.log(`finalFuncName: ${finalFuncName}`)
    console.log(`num of projects: ${this.projects.size}`)
    for (const project of this.projects.values()) {
      console.log(`project: ${project}`)
      const functions = project.list_functions()
      for (const func of functions) {
        console.log(`iterated func.name: ${func.name}`)
        if (func.name === finalFuncName) {
          return project
        }
      }
    }
  }

  async touch_project(path: URI) {
    await this.wrapAsync(async () => {
      const rootPath = uriToRootPath(path)
      if (!this.projects.has(rootPath)) {
        await this.reload_project_files(path)
      }
    })
  }

  async requestDiagnostics() {
    console.debug('Requesting diagnostics')
    await this.wrapAsync(async () => {
      for (const project of this.projects.values()) {
        project.requestDiagnostics()
      }
    })
  }

  // Reload all files in a project
  // Takes in a URI to any file in the project
  async reload_project_files(path: URI) {
    console.debug(`Reloading project files: ${path}`)
    await this.wrapAsync(async () => {
      const rootPath = uriToRootPath(path)

      const files = await Promise.all(
        gatherFiles(rootPath).map(async (uri): Promise<[string, string]> => {
          const path = uri.fsPath
          const content = await readFile(path, 'utf8')
          return [path, content]
        }),
      )

      if (files.length === 0) {
        this.notifier({
          type: 'warn',
          message: `Empty baml_src directory found: ${rootPath}. See Output panel -> BAML Language Server for more details.`,
        })
      }
      console.debug(`projects ${this.projects.size}: ${JSON.stringify(this.projects, null, 2)},`)
      console.info(this.projects)

      if (!this.projects.has(rootPath)) {
        const project = this.add_project(rootPath, Object.fromEntries(files))
        project.update_runtime()
      } else {
        const project = this.get_project(rootPath)

        project.replace_all_files(BamlWasm.WasmProject.new(rootPath, Object.fromEntries(files)))
        project.update_runtime()
      }
    })
  }

  getProjectById(id: URI): Project {
    return this.get_project(uriToRootPath(id))
  }
<<<<<<< HEAD

  runGenerators() {
    for (const project of this.projects.values()) {
      const files = project.runGenerators()
      for (const f of files) {
        console.log(f.path, f.contents.length)
      }
    }
  }
=======
>>>>>>> 99085dfd
}

export default BamlProjectManager<|MERGE_RESOLUTION|>--- conflicted
+++ resolved
@@ -3,19 +3,12 @@
 import path from 'path'
 import { type Diagnostic, DiagnosticSeverity, Position, LocationLink, Hover } from 'vscode-languageserver'
 import { TextDocument } from 'vscode-languageserver-textdocument'
-<<<<<<< HEAD
-import { readFileSync } from 'fs'
-=======
 import { existsSync, readFileSync } from 'fs'
->>>>>>> 99085dfd
 
 import type { URI } from 'vscode-uri'
 import { findTopLevelParent, gatherFiles } from '../file/fileUtils'
 import { getWordAtPosition, trimLine } from './ast'
-<<<<<<< HEAD
-=======
 import { debounce } from 'lodash'
->>>>>>> 99085dfd
 
 type Notify = (
   params:
@@ -108,7 +101,12 @@
     // Read the file content
     const fileContent = readFileSync(file_path, 'utf8')
 
+    const fileContent = readFileSync(file_path, 'utf8')
+
     // Create a TextDocument
+    const doc = TextDocument.create(file_path, 'plaintext', 1, fileContent)
+
+    return doc
     const doc = TextDocument.create(file_path, 'plaintext', 1, fileContent)
 
     return doc
@@ -126,11 +124,6 @@
   handleDefinitionRequest(doc: TextDocument, position: Position): LocationLink[] {
     const word = getWordAtPosition(doc, position)
 
-<<<<<<< HEAD
-    // const splitWord = word.split('.')
-
-=======
->>>>>>> 99085dfd
     //clean non-alphanumeric characters besides underscores and periods
     const cleaned_word = trimLine(word)
     if (cleaned_word === '') {
@@ -159,10 +152,6 @@
         },
       ]
     }
-<<<<<<< HEAD
-    console.log(`no match found for ${cleaned_word}`)
-=======
->>>>>>> 99085dfd
 
     return []
   }
@@ -498,7 +487,6 @@
   getProjectById(id: URI): Project {
     return this.get_project(uriToRootPath(id))
   }
-<<<<<<< HEAD
 
   runGenerators() {
     for (const project of this.projects.values()) {
@@ -508,8 +496,6 @@
       }
     }
   }
-=======
->>>>>>> 99085dfd
 }
 
 export default BamlProjectManager